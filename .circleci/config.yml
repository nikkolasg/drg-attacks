version: 2
jobs:
  build:
    docker:
        #- image: circleci/rust:latest
         - image: zrzka/rust-circleci
    steps:
      - checkout
<<<<<<< HEAD
      - run: rustup run nightly cargo test
=======
      - run: cargo check --all-targets --all --bins --tests --benches
      - run: cargo test
>>>>>>> 85c8d466
<|MERGE_RESOLUTION|>--- conflicted
+++ resolved
@@ -6,9 +6,5 @@
          - image: zrzka/rust-circleci
     steps:
       - checkout
-<<<<<<< HEAD
-      - run: rustup run nightly cargo test
-=======
       - run: cargo check --all-targets --all --bins --tests --benches
-      - run: cargo test
->>>>>>> 85c8d466
+      - run: cargo test