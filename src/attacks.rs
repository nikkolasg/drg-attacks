#![feature(test)]
use std::cmp::{Ordering, Reverse};
use std::collections::{HashMap, HashSet};
use std::time::Instant;

use log::{debug, trace};
use rand::{Rng, SeedableRng};
use rand_chacha::ChaCha20Rng;
use serde::{Deserialize, Serialize};
use serde_json::Result;

use crate::graph::{DRGAlgo, Edge, EdgeSet, ExclusionSet, Graph, GraphSpec, Node, NodeSet};
use crate::utils;
use rayon::prelude::*;

// FIXME: This name is no longer representative, we no longer attack using
//  depth as a target, we also have a size target now. This should be renamed
//  to something more generic like `AttackType`.
#[derive(Debug, Clone, Serialize, Deserialize)]
pub enum DepthReduceSet {
    /// depth of the resulting G-S graph desired
    ValiantDepth(usize),
    /// size of the resulting S desired
    ValiantSize(usize),
    /// AB16 Lemma 6.2 variant of the Valiant Lemma's based attack.
    /// Parameter  is size of the resulting G-S graph desired
    ValiantAB16(usize),
    /// depth of the resulting G-S graph and some specific parameters
    GreedyDepth(usize, GreedyParams),
    /// Variation of Greedy attack that has as `target` the resulting size of set S.
    GreedySize(usize, GreedyParams),
}

pub fn depth_reduce(g: &mut Graph, drs: DepthReduceSet) -> ExclusionSet {
    match drs {
        DepthReduceSet::ValiantDepth(_) => valiant_reduce(g, drs),
        DepthReduceSet::ValiantSize(_) => valiant_reduce(g, drs),
        DepthReduceSet::ValiantAB16(_) => valiant_reduce(g, drs),
        DepthReduceSet::GreedyDepth(_, _) => greedy_reduce(g, drs),
        DepthReduceSet::GreedySize(_, _) => greedy_reduce(g, drs),
    }
}

/// Target of an attack, either the depth should be smaller than `Depth` or
/// the exclusion set `S` should have a size bigger than `Size` (actually
/// we want to hit a target as close as possible as those thresholds). All
/// targets are specified in relation to the size of the graph `G` (not to
/// be confused with the target size of set `S`).
// FIXME: Overlapping with `DepthReduceSet` internal values, this should
//  replace that.
#[derive(Debug)]
pub enum AttackTarget {
    Depth(f64),
    Size(f64),
}

/// Range of targets to try (to find the optimum value) from `start`, increasing
/// by `interval` until `end` is reached or surpassed.
// FIXME: Using this instead of `std::ops::Range<f64>` because Rust correctly
//  doesn't allow iterating over floating point values but there is probably
//  an easier way than coding this from scratch.
// FIXME: Assert range validity in the struct itself instead of on the caller
//  (`attack`).
#[derive(Debug)]
pub struct TargetRange {
    pub start: f64,
    pub interval: f64,
    pub end: f64,
}

#[derive(Debug)]
pub struct AttackProfile {
    pub runs: usize,
    pub target: AttackTarget,
    pub range: TargetRange,
    pub attack: DepthReduceSet,
}

impl AttackProfile {
    /// Build a default profile from an attack type that has only one run
    /// in a range of a single value (to make it compatible with previous
    /// uses of `attack`).
    // FIXME: We shouldn't need the `graph_size` (or the graph for that
    // matter), but this is accommodating previous uses of `attack` (which
    // should be refactored entirely and this method removed or reworked).
    pub fn from_attack(attack: DepthReduceSet, graph_size: usize) -> Self {
        let graph_size = graph_size as f64;
        let target = match attack {
            DepthReduceSet::ValiantDepth(depth) => AttackTarget::Depth(depth as f64 / graph_size),
            DepthReduceSet::ValiantSize(size) => AttackTarget::Size(size as f64 / graph_size),
            DepthReduceSet::ValiantAB16(size) => AttackTarget::Size(size as f64 / graph_size),
            DepthReduceSet::GreedyDepth(depth, _) => AttackTarget::Depth(depth as f64 / graph_size),
            DepthReduceSet::GreedySize(size, _) => AttackTarget::Size(size as f64 / graph_size),
        };
        // FIXME: This code should absorb the `depth_reduce` and derived
        // functions logic. The target discrimination depth/size should
        // b independent of the attack type (valiant/greedy).

        let range = {
            let single_value = match target {
                AttackTarget::Depth(depth) => depth,
                AttackTarget::Size(size) => size,
            };
            // FIXME: Too verbose, there probably is a more concise way to do this.
            TargetRange {
                start: single_value,
                end: single_value,
                interval: 0.0,
            }
        };

        AttackProfile {
            runs: 1,
            target,
            range,
            attack,
        }
    }
}

/// Results of an attack expressed in relation to the graph size.
#[derive(Clone, Default, Debug, Serialize, Deserialize)]
pub struct SingleAttackResult {
    depth: f64,
    exclusion_size: f64,
    // graph_size: usize,
    // FIXME: Do we care to know the absolute number or just
    // relative to the graph size?
}

impl<'a> std::iter::Sum<&'a Self> for SingleAttackResult {
    fn sum<I>(iter: I) -> Self
    where
        I: Iterator<Item = &'a Self>,
    {
        iter.fold(SingleAttackResult::default(), |a, b| SingleAttackResult {
            depth: a.depth + b.depth,
            exclusion_size: a.exclusion_size + b.exclusion_size,
        })
    }
}

/// Average of many `SingleAttackResult`s.
// FIXME: Should be turn into a more generalized structure that also
//  has the variance along with the mean using a specialized crate.
#[derive(Clone, Default, Debug, Serialize, Deserialize)]
pub struct AveragedAttackResult {
    // for log/output purpose
    target: f64,
    mean_depth: f64,
    mean_size: f64,
}

impl AveragedAttackResult {
    pub fn from_results(target: f64, results: &[SingleAttackResult]) -> Self {
        let aggregated: SingleAttackResult = results.iter().sum();
        AveragedAttackResult {
            mean_depth: aggregated.depth / results.len() as f64,
            mean_size: aggregated.exclusion_size / results.len() as f64,
            target: target,
        }
    }
}

/// Struct containing all informations about the attack runs. It can be
/// serialized into JSON or other format with serde.
#[derive(Serialize, Deserialize)]
pub struct Results {
    attacks: Vec<AttackResults>,
}

#[derive(Serialize, Deserialize)]
pub struct AttackResults {
    spec: GraphSpec,
    // number of runs to average out the results
    runs: usize,
    attack: DepthReduceSet,
    results: Vec<AveragedAttackResult>,
}

impl std::fmt::Display for SingleAttackResult {
    fn fmt(&self, f: &mut std::fmt::Formatter) -> std::fmt::Result {
        write!(
            f,
            "\t-> |S| = {:.6}\n\t-> depth(G-S) = {:.6}",
            self.exclusion_size, self.depth,
        )
    }
}

pub fn attack(g: &mut Graph, attack: DepthReduceSet) -> SingleAttackResult {
    let start = Instant::now();
    let set = depth_reduce(g, attack);
    let duration = start.elapsed();
    let depth = g.depth_exclude(&set);
    let result = SingleAttackResult {
        depth: depth as f64 / g.size() as f64,
        exclusion_size: set.size() as f64 / g.size() as f64,
    };
    println!("{}", result);
    println!("\t-> time elapsed: {:?}", duration);
    result
}

// FIXME: Eventually this should replace the old `attack`.
pub fn attack_with_profile(spec: GraphSpec, profile: &AttackProfile) -> AttackResults {
    let mut targets: Vec<f64> = Vec::new();
    let mut target = profile.range.start;
    loop {
        targets.push(target);
        target += profile.range.interval;
        if target >= profile.range.end {
            break;
        }
    }
    // FIXME: Move this logic to `TargetRange`.

    let mut results: Vec<Vec<SingleAttackResult>> =
        vec![vec![SingleAttackResult::default(); profile.runs]; targets.len()];

    // Iterate over the graphs first (that means iterating over each run in
    // the outer `for`) to avoid memory bloat, we don't need to retain a
    // graph once we attacked it with all targets.
    let mut rng = ChaCha20Rng::from_seed(spec.seed);
    for run in 0..profile.runs {
        let mut g = Graph::new_from_rng(spec, &mut rng);

        for (t, target) in targets.iter().enumerate() {
            let absolute_target = (target * spec.size as f64) as usize;
            let attack_type = match profile.attack.clone() {
                DepthReduceSet::ValiantDepth(_) => DepthReduceSet::ValiantDepth(absolute_target),
                DepthReduceSet::ValiantSize(_) => DepthReduceSet::ValiantSize(absolute_target),
                DepthReduceSet::ValiantAB16(_) => DepthReduceSet::ValiantAB16(absolute_target),
                DepthReduceSet::GreedyDepth(_, p) => {
                    DepthReduceSet::GreedyDepth(absolute_target, p)
                }
                DepthReduceSet::GreedySize(_, p) => DepthReduceSet::GreedySize(absolute_target, p),
            };
            // FIXME: Same as before, the target should be decoupled from the type of attack.

            println!(
                "Attack (run {}) target ({:?} = {}), with {:?}",
                run, profile.target, target, attack_type
            );
            results[t][run] = attack(&mut g, attack_type.clone());
        }
    }

    AttackResults {
        spec: spec,
        runs: profile.runs,
        attack: profile.attack.clone(),
        results: targets
            .iter()
            .enumerate()
            .map(|(i, &target)| AveragedAttackResult::from_results(target, &results[i]))
            .collect(),
    }
}

// GreedyParams holds the different parameters to choose for the greedy algorithm
// such as the radius from which to delete nodes and the heuristic length.
#[derive(Debug, Clone, Default, Serialize, Deserialize)]
pub struct GreedyParams {
    // how many k nodes do we "remove" at each iteration in append_removal
    pub k: usize,
    // the radius for the heuristic to delete as well close nodes within a
    // radius of a selected node.
    pub radius: usize,
    // maximum lenth of the path - heuristic for the table produced by count_paths
    // see paragraph below equation 8.
    pub length: usize,
    // use parallelism for certain parts of the attacks
    pub parallel: bool,
    // test field to look at the impact of reseting the inradius set between
    // iterations or not.
    // FIXME: it can sometimes create an infinite loop
    // depending on the graph: if the inradius set contains the whole graph,
    // the greedy_reduce will loop infinitely
    pub reset: bool,
    // test field: when set, the topk nodes are selected one by one, updating the
    // radius set for each selected node.
    pub iter_topk: bool,
    // when set to true, greedy counts the degree of a node as
    // an indicator of its number of incident path
    pub use_degree: bool,
}

impl GreedyParams {
    pub fn k_ratio(size: usize) -> usize {
        assert!(size >= 20);
        (2 as usize).pow((size as u32 - 18) / 2) * 400
    }
}

// greedy_reduce implements the Algorithm 5 of https://eprint.iacr.org/2018/944.pdf
fn greedy_reduce(g: &mut Graph, d: DepthReduceSet) -> ExclusionSet {
    match d {
        DepthReduceSet::GreedyDepth(depth, p) => {
            greedy_reduce_main(g, p, &|set: &ExclusionSet, g: &mut Graph| {
                g.depth_exclude(set) > depth
            })
        }
        DepthReduceSet::GreedySize(size, p) => {
            // FIXME: To hit exactly the `target_size` we should consider the number of nodes
            //  removed in each iteration (`GreedyParams::k`), but since that number is small
            //  compared to normal target sizes it is an acceptable bias for now. We only
            //  correct `k` if it's bigger than 1/100th the target size.
            let mut p = p.clone();
            p.k = std::cmp::min(p.k, (size as f32 * 0.01).ceil() as usize);

            greedy_reduce_main(g, p, &|set: &ExclusionSet, g: &mut Graph| set.size() < size)
        }
        _ => panic!("invalid DepthReduceSet option"),
    }
}

fn greedy_reduce_main(
    g: &mut Graph,
    p: GreedyParams,
    f: &Fn(&ExclusionSet, &mut Graph) -> bool,
) -> ExclusionSet {
    let mut s = ExclusionSet::new(g);
    g.children_project();
    let mut inradius: NodeSet = NodeSet::default();
    while f(&s, g) {
        // TODO use p.length when more confidence in the trick
        let incidents = count_paths(g, &s, &p);
        append_removal(g, &mut s, &mut inradius, &incidents, &p);

        // TODO
        // 1. Find what should be the normal behavior: clearing or continue
        // updating the inradius set
        // 2. In the latter case, optimization to not re-allocate each time
        // since could be quite big with large k and radius
        if p.reset {
            inradius.clear();
        }
    }
    s
}

// append_removal is an adaptation of "SelectRemovalNodes" function in Algorithm 6
// of https://eprint.iacr.org/2018/944.pdf. Instead of returning the set of nodes
// to remove, it simply adds them to the given set.
fn append_removal(
    g: &Graph,
    set: &mut ExclusionSet,
    inradius: &mut NodeSet,
    incidents: &Vec<Pair>,
    params: &GreedyParams,
) {
    let radius = params.radius;
    let k = params.k;
    let iter = params.iter_topk;
    if radius == 0 {
        // take the node with the highest number of incident path
        set.insert(incidents.iter().max_by_key(|pair| pair.1).unwrap().0);
        return;
    }

    let mut count = 0;
    let mut excluded = 0;
    for node in incidents.iter() {
        if iter {
            // optim to add as much as possible nodes: goal is to add
            // as much as possible k nodes to S in each iteration.
            if count == k {
                break;
            }
        } else if count + excluded == k {
            // original behavior of the pseudo code from paper
            // we stop when we looked at the first top k entries
            break;
        }

        if inradius.contains(&node.0) {
            // difference with previous insertion is that we only include
            // nodes NOT in the radius set
            excluded += 1;
            continue;
        }
        set.insert(node.0);
        update_radius_set(g, node.0, inradius, params);
        count += 1;
        debug!(
            "\t-> iteration {} : node {} inserted -> inradius {:?}",
            count + excluded,
            node.0,
            inradius.len(),
        );
    }
    // If we didn't find any good candidates, that means the inradius set
    // covers all the node already. In that case, we simply take the one
    // with the maximum incident paths.
    // We only take one node instead of k because this situation indicates
    // we covered a large portion of the graph, therefore, the nodes
    // added here don't add much value to S. For the sake of progressing in the
    // algorithm, we still add one ( so we can have a different inradius at the
    // next iteration).
    if count == 0 {
        debug!("\t-> added by default one node {}", incidents[0].0);
        set.insert(incidents[0].0);
        if !params.reset {
            update_radius_set(g, incidents[0].0, inradius, params);
        }
        count += 1;
    }

    let d = g.depth_exclude(&set);
    debug!(
        "\t-> added {}/{} nodes in |S| = {}, depth(G-S) = {} = {:.3}n",
        count,
        k,
        set.size(),
        d,
        (d as f32) / (g.cap() as f32),
    );
}

fn add_direct_nodes(g: &Graph, v: usize, rad: &HashSet<usize>, mut f: impl FnMut(usize)) {
    // add all direct parent
    g.parents()[v]
        .iter()
        // no need to continue searching with that parent since it's
        // already in the radius, i.e. it already has been searched
        // FIXME see if it works and resolves any potential loops
        .filter(|&parent| !rad.contains(parent))
        .for_each(|&parent| {
            f(parent);
            //closests.insert(parent);
        });

    // add all direct children
    g.children()[v]
        .iter()
        // no need to continue searching with that parent since it's
        // already in the radius, i.e. it already has been searched
        .filter(|&child| !rad.contains(child))
        .for_each(|&child| {
            //closests.insert(child);
            f(child);
        });
    trace!(
        "\t add_direct node {}: at most {} parents and {} children",
        v,
        g.parents()[v].len(),
        g.children()[v].len()
    );
    //closests
}

// update_radius_set fills the given inradius set with nodes that inside a radius
// of the given node. Size of the radius is given radius. It corresponds to the
// under-specified function "UpdateNodesInRadius" in algo. 6 of
// https://eprint.iacr.org/2018/944.pdf
<<<<<<< HEAD
fn update_radius_set(g: &Graph, node: usize, inradius: &mut HashSet<usize>, p: &GreedyParams) {
    let radius = p.radius;
    //let add_direct_nodes = |v: usize, rad: &HashSet<usize>, f: &FnMut(usize)| -> HashSet<usize> {
=======
// NOTE: The `radius` shouldn't change across calls for the same `inradius` set,
// that is, if we already have a node in `inradius` then we won't look for it
// again because we assume we already found all its closest nodes within a
// specified `radius` (if the `radius` increased across calls we would be missing
// nodes that were farther away in comparison to earlier calls).
fn update_radius_set(g: &Graph, node: usize, inradius: &mut NodeSet, radius: usize) {
    let mut closests: Vec<Node> = Vec::with_capacity(radius * 10);
    // FIXME: We should be able to better estimate the size of this scratch
    //  vector based on the `radius` and the average degree of the nodes.
    let mut tosearch: Vec<Node> = Vec::with_capacity(closests.capacity());

    let add_direct_nodes = |v: usize, closests: &mut Vec<Node>, _: &NodeSet| {
        // add all direct parent
        g.parents()[v]
            .iter()
            // no need to continue searching with that parent since it's
            // already in the radius, i.e. it already has been searched
            // FIXME see if it works and resolves any potential loops
            //.filter(|&parent| !rad.contains(parent))
            .for_each(|&parent| {
                closests.push(parent);
            });

        // add all direct children
        g.children()[v]
            .iter()
            // no need to continue searching with that parent since it's
            // already in the radius, i.e. it already has been searched
            //.filter(|&child| !rad.contains(child))
            .for_each(|&child| {
                closests.push(child);
            });
        trace!(
            "\t add_direct node {}: at most {} parents and {} children",
            v,
            g.parents()[v].len(),
            g.children()[v].len()
        );
    };
>>>>>>> 431557b4
    // insert first the given node and then add the close nodes
    inradius.insert(node);
    tosearch.push(node);
    // do it recursively "radius" times
    for i in 0..radius {
<<<<<<< HEAD
        // grab all direct nodes of those already in radius "i"
        // FIXME: maybe delete the code since parallel takes more time here
        let closests = if p.parallel && false {
            tosearch
                .par_iter()
                .fold(
                    || HashSet::new(),
                    |mut acc, idx| {
                        add_direct_nodes(g, *idx, inradius, |x| {
                            acc.insert(x);
                        });
                        acc
                    },
                )
                .reduce(
                    || HashSet::new(),
                    |mut acc, set| {
                        acc.extend(set);
                        acc
                    },
                )
        } else {
            let mut c = HashSet::new();
            // grab all direct nodes of those already in radius "i"
            for &v in tosearch.iter() {
                add_direct_nodes(g, v, inradius, |x| {
                    c.insert(x);
                });
            }
            c
        };
        tosearch = closests.clone();
        inradius.extend(closests);
=======
        closests.clear();
        // grab all direct nodes of those already in radius "i"
        for &v in tosearch.iter() {
            add_direct_nodes(v, &mut closests, inradius);
        }
        tosearch.clear();
        for &mut node in &mut closests {
            if inradius.insert(node) {
                tosearch.push(node);
            }
        }
>>>>>>> 431557b4
        trace!(
            "update radius {}: {} new nodes, total {}",
            i,
            tosearch.len(),
            inradius.len()
        );
    }
}

#[derive(Clone, Debug, Eq)]
struct Pair(usize, usize);

impl Ord for Pair {
    fn cmp(&self, other: &Self) -> Ordering {
        self.1.cmp(&other.1)
    }
}

impl PartialOrd for Pair {
    fn partial_cmp(&self, other: &Self) -> Option<Ordering> {
        Some(self.cmp(other))
    }
}

impl PartialEq for Pair {
    fn eq(&self, other: &Self) -> bool {
        self.0 == other.0 && self.1 == other.1
    }
}
// count_paths implements the CountPaths method in Algo. 5 for the greedy algorithm
// It returns:
// 1. the number of incident paths of the given length for each node.
//      Index is the the index of the node, value is the paths count.
// 2. the top k nodes indexes that have the higest incident paths
//      The number of incident path is not given.
fn count_paths(g: &Graph, s: &ExclusionSet, p: &GreedyParams) -> Vec<Pair> {
    if p.use_degree {
        return count_paths_degree(g, s, p);
    }
    let length = p.length;
    // dimensions are [n][depth]
    let mut ending_paths = vec![vec![0 as u64; length + 1]; g.cap()];
    let mut starting_paths = vec![vec![0 as u64; length + 1]; g.cap()];
    // counting phase of all starting/ending paths of all length

    for node in 0..g.size() {
        if !s.contains(node) {
            // initializes the tables with 1 for nodes present in G - S
            ending_paths[node][0] = 1;
            starting_paths[node][0] = 1;
        }
    }

    for d in 1..=length {
        g.for_each_edge(|e| {
            // checking each parents (vs only checking direct + 1parent in C#)
            // no ending path for node i if the parent is contained in S
            // since G - S doesn't have this parent
            if !s.contains(e.parent) {
                ending_paths[e.child][d] += ending_paths[e.parent][d - 1];

                // difference vs the pseudo code: like in C#, increase parent count
                // instead of iterating over children of node i
                starting_paths[e.parent][d] += starting_paths[e.child][d - 1];
            }
        });
    }

    // counting the top k node wo have the greatest number of incident paths
    // NOTE: difference with the C# that recomputes that vector separately.
    // Since topk is directly correlated to incidents[], we can compute both
    // at the same time and remove one O(n) iteration.
<<<<<<< HEAD
    let incident_of = |node: usize| -> Pair {
        Pair(
=======
    g.for_each_node(|&node| {
        if s.contains(node) {
            return;
        }
        incidents.push(Pair(
>>>>>>> 431557b4
            node,
            (0..=length)
                .map(|d| (starting_paths[node][d] * ending_paths[node][length - d]) as usize)
                .sum(),
        )
    };

    // FIXME: this specific part doesn't improve
    let mut incidents = if p.parallel {
        (0..g.size())
            .into_par_iter()
            .filter(|n| !s.contains(n))
            .fold(
                || Vec::new(),
                |mut acc, n| {
                    acc.push(incident_of(n));
                    acc
                },
            )
            .reduce(
                || Vec::with_capacity(g.size()),
                |mut acc, p| {
                    acc.extend(p);
                    acc
                },
            )
    } else {
        (0..g.size()).into_iter().filter(|n| !s.contains(n)).fold(
            Vec::with_capacity(g.size()),
            |mut acc, n| {
                acc.push(incident_of(n));
                acc
            },
        )
    };

    if p.parallel {
        // parallel sorting improves time
        incidents.par_sort_by_key(|pair| Reverse(pair.1));
    } else {
        incidents.sort_by_key(|pair| Reverse(pair.1));
    }
    incidents
}

fn count_paths_degree(g: &Graph, s: &ExclusionSet, p: &GreedyParams) -> Vec<Pair> {
    let mut v = Vec::with_capacity(g.size() - s.size());
    g.for_each_node(|&node| {
        if s.contains(node) {
            return;
        }
        let nc = g.children()[node]
            .iter()
            .filter(|&p| !s.contains(*p))
            .count();
        let np = g.parents()[node]
            .iter()
            .filter(|&p| !s.contains(*p))
            .count();
        v.push(Pair(node, nc + np));
    });
    v.sort_by_key(|a| Reverse(a.1));
    return v;
}
/// Implements the algorithm described in the Lemma 6.2 of the [AB16
/// paper](https://eprint.iacr.org/2016/115.pdf).
/// For a graph G with m edges, 2^k vertices, and \delta in-ground degree,
/// it returns a set S such that depth(G-S) <= 2^k-t
/// It iterates over t until depth(G-S) <= depth.
fn valiant_ab16(g: &Graph, target: usize) -> ExclusionSet {
    let mut s = ExclusionSet::new(g);
    // FIXME can we avoid that useless first copy ?
    let mut curr = g.remove(&s);
    loop {
        let partitions = valiant_partitions(&curr);
        // mi = # of edges at iteration i
        let mi = curr.count_edges();
        let depth = curr.depth();
        // depth at iteration i
        let di = depth.next_power_of_two();
        // power of exp. such that di <= 2^ki
        let ki = (di as f32).log2().ceil() as usize;
        let max_size = mi / ki;
        // take the minimum partition which has a size <= mi/ki
        let chosen: &EdgeSet = partitions
            .iter()
            .filter(|&partition| partition.len() > 0)
            .filter(|&partition| partition.len() <= max_size)
            .min_by_key(|&partition| partition.len())
            .unwrap();
        // TODO should this be even a condition to search for the partition ?
        // Paper claims it's always the case by absurd
        let new_depth = curr.depth_exclude_edges(chosen);
        assert!(new_depth <= (di >> 1));
        // G_i+1 = G_i - S_i  where S_i is set of origin nodes in chosen partition
        let mut si = ExclusionSet::new(&g);
        chosen.iter().for_each(|edge| si.insert(edge.parent));
        trace!(
        "m/k = {}/{} = {}, chosen = {:?}, new_depth {}, curr.depth() {}, curr.dpeth_exclude {}, new edges {}, si {:?}",
        mi,
        ki,
        max_size,
        chosen,
        new_depth,
        curr.depth(),
        curr.depth_exclude(&si),
        curr.count_edges(),
        si,
        );
        curr = curr.remove(&si);
        s.extend(&si);

        if curr.depth() <= target {
            trace!("\t -> breaking out, depth(G-S) = {}", g.depth_exclude(&s));
            break;
        }
    }
    return s;
}

fn valiant_reduce(g: &Graph, d: DepthReduceSet) -> ExclusionSet {
    match d {
        // valiant_reduce returns a set S such that depth(G - S) < target.
        // It implements the algo 8 in the https://eprint.iacr.org/2018/944.pdf paper.
        DepthReduceSet::ValiantDepth(depth) => {
            valiant_reduce_main(g, &|set: &ExclusionSet| g.depth_exclude(set) > depth)
        }
        DepthReduceSet::ValiantSize(size) => {
            valiant_reduce_main(g, &|set: &ExclusionSet| set.size() < size)
        }
        DepthReduceSet::ValiantAB16(depth) => valiant_ab16(g, depth),
        _ => panic!("that should not happen"),
    }
}

fn valiant_reduce_main(g: &Graph, f: &Fn(&ExclusionSet) -> bool) -> ExclusionSet {
    let partitions = valiant_partitions(g);
    // TODO replace by a simple bitset or boolean vec
    let mut chosen: Vec<usize> = Vec::new();
    let mut s = ExclusionSet::new(g);
    // returns the smallest next partition unchosen
    // mut is required because it changes chosen which is mut
    let mut find_next = || -> &EdgeSet {
        match partitions
            .iter()
            .enumerate()
            // only take partitions with edges in it
            .filter(|&(_, values)| values.len() > 0)
            // only take the ones we didn't choose before
            .filter(|&(i, _)| !chosen.contains(&i))
            // take the smallest one
            .min_by_key(|&(_, values)| values.len())
        {
            Some((i, val)) => {
                chosen.push(i);
                val
            }
            None => panic!("no more partitions to use"),
        }
    };
    while f(&s) {
        let partition = find_next();
        // add the origin node for each edges in the chosen partition
        partition.iter().for_each(|edge| s.insert(edge.parent));
    }

    return s;
}

// valiant_partitions returns the sets E_i and S_i from the given graph
// according to the definition algorithm 8 from
// https://eprint.iacr.org/2018/944.pdf .
fn valiant_partitions(g: &Graph) -> Vec<EdgeSet> {
    let bs = utils::node_bitsize();
    let mut eis = Vec::with_capacity(bs);
    for _ in 0..bs {
        eis.push(EdgeSet::default());
    }

    g.for_each_edge(|edge| {
        let bit = utils::msbd(edge);
        debug_assert!(bit < bs);
        // edge j -> i differs at the nth bit
        eis[bit].insert(edge.clone());
    });

    eis
}

#[cfg(test)]
mod test {

    use super::super::graph;
    use super::*;
    use rand::Rng;
    use std::iter::FromIterator;

    static TEST_SIZE: usize = 20;
    static TEST_MAX_PATH_LENGTH: usize = TEST_SIZE / 5;

    // graph 0->1->2->3->4->5->6->7
    // + 0->2 , 2->4, 4->6

    lazy_static! {
        static ref TEST_PARENTS: Vec<Vec<usize>> = vec![
            vec![],
            vec![0],
            vec![1, 0],
            vec![2],
            vec![3, 2],
            vec![4],
            vec![5, 4],
            vec![6],
        ];
        static ref GREEDY_PARENTS: Vec<Vec<usize>> = vec![
            vec![],
            vec![0],
            vec![1, 0],
            vec![2, 1],
            vec![3, 2, 0],
            vec![4],
        ];
    }

    #[test]
    fn test_greedy() {
        let mut graph = graph::tests::graph_from(GREEDY_PARENTS.to_vec());
        graph.children_project();
        let params = GreedyParams {
            k: 1,
            radius: 0,
            length: 2,
            ..GreedyParams::default()
        };
        let s = greedy_reduce(&mut graph, DepthReduceSet::GreedyDepth(2, params));
        assert_eq!(s, ExclusionSet::from_nodes(&graph, vec![3, 4]));
        let params = GreedyParams {
            k: 1,
            radius: 1,
            length: 2,
            reset: true,
            ..GreedyParams::default()
        };
        let s = greedy_reduce(&mut graph, DepthReduceSet::GreedyDepth(2, params));
        // + incidents [Pair(2, 7), Pair(4, 7), Pair(3, 6), Pair(0, 5), Pair(1, 5), Pair(5, 3)]
        //         -> iteration 1 : node 2 inserted -> inradius {0, 3, 1, 2, 4}
        //         -> added 1/6 nodes in |S| = 1, depth(G-S) = 4 = 0.667n
        // + incidents [Pair(3, 3), Pair(4, 3), Pair(0, 2), Pair(1, 2), Pair(5, 2), Pair(2, 0)]
        //         -> iteration 1 : node 3 inserted -> inradius {3, 1, 2, 4}
        //         -> added 1/6 nodes in |S| = 2, depth(G-S) = 2 = 0.333n
        //
        assert_eq!(s, ExclusionSet::from_nodes(&graph, vec![2, 3]));
        println!("\n\n\n ------\n\n\n");
        let params = GreedyParams {
            k: 1,
            radius: 1,
            reset: false,
            length: 2,
            ..GreedyParams::default()
        };
        let s = greedy_reduce(&mut graph, DepthReduceSet::GreedyDepth(2, params));
        // iteration 1: incidents [Pair(2, 7), Pair(4, 7), Pair(3, 6), Pair(0, 5), Pair(1, 5), Pair(5, 3)]
        // -> iteration 1 : node 2 inserted -> inradius {0, 3, 1, 4, 2}
        // -> added 1/1 nodes in |S| = 1, depth(G-S) = 4 = 0.667n
        // Iteration 2: [Pair(3, 3), Pair(4, 3), Pair(0, 2), Pair(1, 2), Pair(5, 2), Pair(2, 0)]
        // -> added by default one node 3
        // -> added 1/1 nodes in |S| = 2, depth(G-S) = 2 = 0.333n
        //
        assert_eq!(s, ExclusionSet::from_nodes(&graph, vec![3, 2]));

        let random_bytes = rand::thread_rng().gen::<[u8; 32]>();
        let size = (2 as usize).pow(10);
        let depth = (0.25 * size as f32) as usize;
        let mut g3 = Graph::new(size, random_bytes, DRGAlgo::MetaBucket(3));
        let mut params = GreedyParams {
            k: 30,
            length: 8,
            radius: 2,
            iter_topk: true,
            reset: true,
            use_degree: false,
            parallel: false,
        };
        let set1 = greedy_reduce(&mut g3, DepthReduceSet::GreedyDepth(depth, params.clone()));

        assert!(g3.depth_exclude(&set1) < depth);
        params.use_degree = true;
        let set2 = greedy_reduce(&mut g3, DepthReduceSet::GreedyDepth(depth, params.clone()));
        assert!(g3.depth_exclude(&set2) < depth);
    }

    // FIXME: Update test description with new standardize order of `topk`
    // in `count_paths`.
    #[test]
    fn test_append_removal_node() {
        let mut graph = graph::tests::graph_from(GREEDY_PARENTS.to_vec());
        graph.children_project();
        let mut s = ExclusionSet::new(&graph);
        let mut params = GreedyParams {
            k: 3,
            length: 2,
            radius: 0,
            ..GreedyParams::default()
        };
        println!("graph: {:?}", graph);
        let incidents = count_paths(&graph, &s, &params);
        let mut inradius = NodeSet::default();
        append_removal(&graph, &mut s, &mut inradius, &incidents, &params);
        // incidents: [Pair(2, 7), Pair(4, 7), Pair(3, 6), Pair(0, 5), Pair(1, 5), Pair(5, 3)]
        //  only one value since radius == 0
        assert!(s.contains(4));

        params.radius = 1;
        let incidents = count_paths(&graph, &s, &params);
        println!("incidents: {:?}", incidents);
        append_removal(&graph, &mut s, &mut inradius, &incidents, &params);
        println!("s contains: {:?}", s);

        // [Pair(0, 3), Pair(1, 3), Pair(2, 3), Pair(3, 3), Pair(4, 0), Pair(5, 0)]
        // -> iteration 1 : node 0 inserted -> inradius {1, 2, 0, 4}
        //      - no other added since 0,1,2 makes k iteration
        //          "old behavior" only loops k times
        // NOTE:
        //  - 4 is already present thanks to last call
        assert_eq!(s, ExclusionSet::from_nodes(&graph, vec![4, 0]));
        // TODO probably more tests with larger graph
    }

    #[test]
    fn test_update_radius() {
        let mut graph = graph::tests::graph_from(GREEDY_PARENTS.to_vec());
        graph.children_project();
        let node = 2;
<<<<<<< HEAD
        let mut inradius = HashSet::new();
        let mut p = GreedyParams {
            radius: 1,
            ..GreedyParams::default()
        };
=======
        let mut inradius = NodeSet::default();
>>>>>>> 431557b4

        update_radius_set(&graph, node, &mut inradius, &p);
        assert_eq!(inradius, HashSet::from_iter(vec![0, 1, 2, 3, 4]));
<<<<<<< HEAD
        p.radius = 2;
        update_radius_set(&graph, node, &mut inradius, &p);
=======

        // Start another search with a bigger `radius`, clear previous
        // `inradius` to look for the nodes all over again.
        inradius.clear();
        update_radius_set(&graph, node, &mut inradius, 2);
>>>>>>> 431557b4
        assert_eq!(inradius, HashSet::from_iter(vec![0, 1, 2, 3, 4, 5]));

        // start again with parallelism
        inradius.clear();
        p.parallel = true;
        p.radius = 1;
        update_radius_set(&graph, node, &mut inradius, &p);
        assert_eq!(inradius, HashSet::from_iter(vec![0, 1, 2, 3, 4]));
        p.radius = 2;
        update_radius_set(&graph, node, &mut inradius, &p);
        assert_eq!(inradius, HashSet::from_iter(vec![0, 1, 2, 3, 4, 5]));
    }

    use ::test::Bencher;

    #[bench]
    fn bench_update_radius(b: &mut Bencher) {
        let size = 10000;
        let deg = 4;
        let radius = 6; // points covered ~= 3^4
        let mut graph = graph::Graph::new(size, graph::tests::TEST_SEED, DRGAlgo::MetaBucket(deg));
        graph.children_project();
        let node = size / 2;
        let mut inradius = HashSet::new();
        let p = GreedyParams {
            radius: radius,
            parallel: false,
            ..GreedyParams::default()
        };
        b.iter(|| update_radius_set(&graph, node, &mut inradius, &p));
    }

    #[bench]
    fn bench_update_radius_parallel(b: &mut Bencher) {
        let size = (2 as u32).pow(16) as usize;
        let deg = 4;
        let radius = 6; // points covered ~= 3^4
        let mut graph = graph::Graph::new(size, graph::tests::TEST_SEED, DRGAlgo::MetaBucket(deg));
        graph.children_project();
        let node = size / 2;
        let mut inradius = HashSet::new();
        let p = GreedyParams {
            radius: radius,
            parallel: true,
            ..GreedyParams::default()
        };
        b.iter(|| update_radius_set(&graph, node, &mut inradius, &p));
    }

    #[bench]
    fn bench_count_paths(b: &mut Bencher) {
        let size = (2 as u32).pow(16) as usize;
        let degree = 4;
        let graph = graph::Graph::new(
            size,
            graph::tests::TEST_SEED,
            graph::DRGAlgo::MetaBucket(degree),
        );
        let length = 10;
        let k = 400;
        let s = HashSet::new();
        let p = GreedyParams {
            k: k,
            length: length,
            parallel: false,
            ..GreedyParams::default()
        };
        b.iter(|| count_paths(&graph, &s, &p));
    }
    #[bench]
    fn bench_count_paths_par(b: &mut Bencher) {
        let size = (2 as u32).pow(16) as usize;
        let degree = 4;
        let graph = graph::Graph::new(
            size,
            graph::tests::TEST_SEED,
            graph::DRGAlgo::MetaBucket(degree),
        );
        let length = 10;
        let k = 400;
        let s = HashSet::new();
        let p = GreedyParams {
            k: k,
            length: length,
            parallel: true,
            ..GreedyParams::default()
        };
        b.iter(|| count_paths(&graph, &s, &p));
    }

    #[test]
    fn test_count_paths() {
        let graph = graph::tests::graph_from(GREEDY_PARENTS.to_vec());
        let target_length = 2;
        // test with empty set to remove
        let mut s = ExclusionSet::new(&graph);
        let p = GreedyParams {
            k: 3,
            length: 2,
            ..GreedyParams::default()
        };
        let incidents = count_paths(&graph, &s, &p);
        let mut exp = vec![
            Pair(0, 5),
            Pair(1, 5),
            Pair(2, 7),
            Pair(3, 6),
            Pair(4, 7),
            Pair(5, 3),
        ];
        exp.sort_by_key(|a| Reverse(a.1));

        assert_eq!(incidents, exp);
        s.insert(4);
        let incidents = count_paths(&graph, &s, &p);
        let mut exp = vec![Pair(0, 3), Pair(1, 3), Pair(2, 3), Pair(3, 3), Pair(5, 0)];
        exp.sort_by_key(|a| Reverse(a.1));
        assert_eq!(incidents, exp);
    }

    #[test]
    fn test_count_regular_connections() {
        let seed = [1; 32];
        // FIXME: Dummy seed, not used in `KConnector`, shouldn't be
        //  mandatory to provide it for graph construction (it should
        //  be part of the algorithm).

        for k in 1..TEST_SIZE {
            // When the `k` is to big stop. At least the center node
            // should see at both sides (`TEST_SIZE / 2`) paths of the
            // target length using any of the `k` connections, even
            // the longest one (of a distance of `k` nodes), so the
            // longest path overall should accommodate `k * length` nodes.
            if TEST_SIZE / 2 < k * TEST_MAX_PATH_LENGTH {
                break;
            }

            let g = Graph::new(TEST_SIZE, seed, DRGAlgo::KConnector(k));

            for length in 1..TEST_MAX_PATH_LENGTH {
                // The number of incident paths for the center node should be:
                // * Searching for a single length at one side of the node,
                //   `k^length`, since at any node that we arrive there be `k`
                //   new paths to discover.
                // * Splitting that length to both sides, we should still find
                //   that `k^partial_length` paths (which are joined multiplying
                //   them and reaching the `k^length` total), and we can divide
                //   the length in two in `length + 1` different ways (a length
                //   of zero on one side is valid, it means we look for the path
                //   in only one direction).
                let expected_count = k.pow(length as u32) * (length + 1);

                let p = GreedyParams {
                    k: 1,
                    length: length,
                    ..GreedyParams::default()
                };
                let incidents = count_paths(&g, &mut ExclusionSet::new(&g), &p);
                assert_eq!(
                    // find the value which corresponds to the middle node
                    incidents.iter().find(|&p| p.0 == g.size() / 2).unwrap().1,
                    expected_count
                );
                // FIXME: Extend the check for more nodes in the center of the graph.
            }
        }
    }

    #[test]
    fn test_valiant_reduce_depth() {
        let graph = graph::tests::graph_from(TEST_PARENTS.to_vec());
        let set = valiant_reduce(&graph, DepthReduceSet::ValiantDepth(2));
        assert_eq!(set, ExclusionSet::from_nodes(&graph, vec![0, 2, 3, 4, 6]));
    }

    #[test]
    fn test_valiant_reduce_size() {
        let graph = graph::tests::graph_from(TEST_PARENTS.to_vec());
        let set = valiant_reduce(&graph, DepthReduceSet::ValiantSize(3));
        assert_eq!(set, ExclusionSet::from_nodes(&graph, vec![0, 2, 3, 4, 6]));
    }

    #[test]
    fn test_valiant_ab16() {
        let parents = vec![
            vec![],
            vec![0],
            vec![1],
            vec![2],
            vec![3],
            vec![4],
            vec![5],
            vec![6],
        ];

        let g = graph::tests::graph_from(parents);
        let target = 4;
        let set = valiant_reduce(&g, DepthReduceSet::ValiantAB16(target));
        assert!(g.depth_exclude(&set) < target);
        // 3->4 differs at 3rd bit and they're the only one differing at that bit
        // so set s contains origin node 3
        assert_eq!(set, ExclusionSet::from_nodes(&g, vec![3]));

        let g = Graph::new(TEST_SIZE, graph::tests::TEST_SEED, DRGAlgo::MetaBucket(2));
        let target = TEST_SIZE / 4;
        let set = valiant_reduce(&g, DepthReduceSet::ValiantAB16(target));
        assert!(g.depth_exclude(&set) <= target);
    }

    #[test]
    fn test_valiant_partitions() {
        let graph = graph::tests::graph_from(TEST_PARENTS.to_vec());
        let edges = valiant_partitions(&graph);
        assert_eq!(edges.len(), utils::node_bitsize());
        edges
            .into_iter()
            .enumerate()
            .for_each(|(i, edges)| match i {
                0 => {
                    assert_eq!(
                        edges,
                        HashSet::from_iter(vec![
                            Edge::new(0, 1),
                            Edge::new(2, 3),
                            Edge::new(4, 5),
                            Edge::new(6, 7)
                        ])
                    );
                }
                1 => {
                    assert_eq!(
                        edges,
                        HashSet::from_iter(vec![
                            Edge::new(0, 2),
                            Edge::new(1, 2),
                            Edge::new(4, 6),
                            Edge::new(5, 6)
                        ])
                    );
                }
                2 => {
                    assert_eq!(
                        edges,
                        HashSet::from_iter(vec![Edge::new(2, 4), Edge::new(3, 4)])
                    );
                }
                _ => {}
            });
    }

    #[test]
    fn greedy_k_ratio() {
        let size = 20; // n = 2^20
        let k = GreedyParams::k_ratio(size as usize);
        assert_eq!(k, 800);
    }
}<|MERGE_RESOLUTION|>--- conflicted
+++ resolved
@@ -418,7 +418,7 @@
     );
 }
 
-fn add_direct_nodes(g: &Graph, v: usize, rad: &HashSet<usize>, mut f: impl FnMut(usize)) {
+fn add_direct_nodes(g: &Graph, v: usize, rad: &NodeSet, mut f: impl FnMut(usize)) {
     // add all direct parent
     g.parents()[v]
         .iter()
@@ -454,103 +454,57 @@
 // of the given node. Size of the radius is given radius. It corresponds to the
 // under-specified function "UpdateNodesInRadius" in algo. 6 of
 // https://eprint.iacr.org/2018/944.pdf
-<<<<<<< HEAD
-fn update_radius_set(g: &Graph, node: usize, inradius: &mut HashSet<usize>, p: &GreedyParams) {
-    let radius = p.radius;
-    //let add_direct_nodes = |v: usize, rad: &HashSet<usize>, f: &FnMut(usize)| -> HashSet<usize> {
-=======
-// NOTE: The `radius` shouldn't change across calls for the same `inradius` set,
+//// NOTE: The `radius` shouldn't change across calls for the same `inradius` set,
 // that is, if we already have a node in `inradius` then we won't look for it
 // again because we assume we already found all its closest nodes within a
 // specified `radius` (if the `radius` increased across calls we would be missing
 // nodes that were farther away in comparison to earlier calls).
-fn update_radius_set(g: &Graph, node: usize, inradius: &mut NodeSet, radius: usize) {
+fn update_radius_set(g: &Graph, node: usize, inradius: &mut NodeSet, p: &GreedyParams) {
+    let radius = p.radius;
     let mut closests: Vec<Node> = Vec::with_capacity(radius * 10);
     // FIXME: We should be able to better estimate the size of this scratch
     //  vector based on the `radius` and the average degree of the nodes.
     let mut tosearch: Vec<Node> = Vec::with_capacity(closests.capacity());
-
-    let add_direct_nodes = |v: usize, closests: &mut Vec<Node>, _: &NodeSet| {
-        // add all direct parent
-        g.parents()[v]
-            .iter()
-            // no need to continue searching with that parent since it's
-            // already in the radius, i.e. it already has been searched
-            // FIXME see if it works and resolves any potential loops
-            //.filter(|&parent| !rad.contains(parent))
-            .for_each(|&parent| {
-                closests.push(parent);
-            });
-
-        // add all direct children
-        g.children()[v]
-            .iter()
-            // no need to continue searching with that parent since it's
-            // already in the radius, i.e. it already has been searched
-            //.filter(|&child| !rad.contains(child))
-            .for_each(|&child| {
-                closests.push(child);
-            });
-        trace!(
-            "\t add_direct node {}: at most {} parents and {} children",
-            v,
-            g.parents()[v].len(),
-            g.children()[v].len()
-        );
-    };
->>>>>>> 431557b4
     // insert first the given node and then add the close nodes
     inradius.insert(node);
     tosearch.push(node);
     // do it recursively "radius" times
     for i in 0..radius {
-<<<<<<< HEAD
         // grab all direct nodes of those already in radius "i"
-        // FIXME: maybe delete the code since parallel takes more time here
-        let closests = if p.parallel && false {
+        closests = if p.parallel {
             tosearch
                 .par_iter()
                 .fold(
-                    || HashSet::new(),
+                    || Vec::new(),
                     |mut acc, idx| {
-                        add_direct_nodes(g, *idx, inradius, |x| {
-                            acc.insert(x);
-                        });
+                        add_direct_nodes(g, *idx, inradius, |x| {acc.push(x);});
                         acc
                     },
                 )
                 .reduce(
-                    || HashSet::new(),
+                    || Vec::new(),
                     |mut acc, set| {
+                        // would be nice to use following but rayon doesn't
+                        // accept to use &mut set
+                        //acc.append(&mut set);
                         acc.extend(set);
                         acc
                     },
                 )
         } else {
-            let mut c = HashSet::new();
+            closests.clear();
             // grab all direct nodes of those already in radius "i"
             for &v in tosearch.iter() {
-                add_direct_nodes(g, v, inradius, |x| {
-                    c.insert(x);
-                });
+                add_direct_nodes(g, v, inradius, |x| { closests.push(x);});
             }
-            c
-        };
-        tosearch = closests.clone();
-        inradius.extend(closests);
-=======
-        closests.clear();
-        // grab all direct nodes of those already in radius "i"
-        for &v in tosearch.iter() {
-            add_direct_nodes(v, &mut closests, inradius);
-        }
+            closests
+        };
         tosearch.clear();
         for &mut node in &mut closests {
             if inradius.insert(node) {
                 tosearch.push(node);
             }
         }
->>>>>>> 431557b4
         trace!(
             "update radius {}: {} new nodes, total {}",
             i,
@@ -623,16 +577,8 @@
     // NOTE: difference with the C# that recomputes that vector separately.
     // Since topk is directly correlated to incidents[], we can compute both
     // at the same time and remove one O(n) iteration.
-<<<<<<< HEAD
     let incident_of = |node: usize| -> Pair {
         Pair(
-=======
-    g.for_each_node(|&node| {
-        if s.contains(node) {
-            return;
-        }
-        incidents.push(Pair(
->>>>>>> 431557b4
             node,
             (0..=length)
                 .map(|d| (starting_paths[node][d] * ending_paths[node][length - d]) as usize)
@@ -640,11 +586,11 @@
         )
     };
 
-    // FIXME: this specific part doesn't improve
+    // FIXME: this specific part doesn't improve much
     let mut incidents = if p.parallel {
         (0..g.size())
             .into_par_iter()
-            .filter(|n| !s.contains(n))
+            .filter(|&n| !s.contains(n))
             .fold(
                 || Vec::new(),
                 |mut acc, n| {
@@ -660,7 +606,7 @@
                 },
             )
     } else {
-        (0..g.size()).into_iter().filter(|n| !s.contains(n)).fold(
+        (0..g.size()).into_iter().filter(|&n| !s.contains(n)).fold(
             Vec::with_capacity(g.size()),
             |mut acc, n| {
                 acc.push(incident_of(n));
@@ -966,28 +912,19 @@
         let mut graph = graph::tests::graph_from(GREEDY_PARENTS.to_vec());
         graph.children_project();
         let node = 2;
-<<<<<<< HEAD
-        let mut inradius = HashSet::new();
+        let mut inradius = NodeSet::default();
         let mut p = GreedyParams {
             radius: 1,
             ..GreedyParams::default()
         };
-=======
-        let mut inradius = NodeSet::default();
->>>>>>> 431557b4
 
         update_radius_set(&graph, node, &mut inradius, &p);
         assert_eq!(inradius, HashSet::from_iter(vec![0, 1, 2, 3, 4]));
-<<<<<<< HEAD
         p.radius = 2;
-        update_radius_set(&graph, node, &mut inradius, &p);
-=======
-
         // Start another search with a bigger `radius`, clear previous
         // `inradius` to look for the nodes all over again.
         inradius.clear();
-        update_radius_set(&graph, node, &mut inradius, 2);
->>>>>>> 431557b4
+        update_radius_set(&graph, node, &mut inradius, &p);
         assert_eq!(inradius, HashSet::from_iter(vec![0, 1, 2, 3, 4, 5]));
 
         // start again with parallelism
@@ -996,6 +933,7 @@
         p.radius = 1;
         update_radius_set(&graph, node, &mut inradius, &p);
         assert_eq!(inradius, HashSet::from_iter(vec![0, 1, 2, 3, 4]));
+        inradius.clear();
         p.radius = 2;
         update_radius_set(&graph, node, &mut inradius, &p);
         assert_eq!(inradius, HashSet::from_iter(vec![0, 1, 2, 3, 4, 5]));
@@ -1011,7 +949,7 @@
         let mut graph = graph::Graph::new(size, graph::tests::TEST_SEED, DRGAlgo::MetaBucket(deg));
         graph.children_project();
         let node = size / 2;
-        let mut inradius = HashSet::new();
+        let mut inradius = NodeSet::default();
         let p = GreedyParams {
             radius: radius,
             parallel: false,
@@ -1028,7 +966,7 @@
         let mut graph = graph::Graph::new(size, graph::tests::TEST_SEED, DRGAlgo::MetaBucket(deg));
         graph.children_project();
         let node = size / 2;
-        let mut inradius = HashSet::new();
+        let mut inradius = NodeSet::default();
         let p = GreedyParams {
             radius: radius,
             parallel: true,
@@ -1048,7 +986,7 @@
         );
         let length = 10;
         let k = 400;
-        let s = HashSet::new();
+        let s = ExclusionSet::new(&graph);
         let p = GreedyParams {
             k: k,
             length: length,
@@ -1068,7 +1006,7 @@
         );
         let length = 10;
         let k = 400;
-        let s = HashSet::new();
+        let s = ExclusionSet::new(&graph);
         let p = GreedyParams {
             k: k,
             length: length,
