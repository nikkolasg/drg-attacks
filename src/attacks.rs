--- conflicted
+++ resolved
@@ -336,37 +336,15 @@
     // Since topk is directly correlated to incidents[], we can compute both
     // at the same time and remove one O(n) iteration.
     g.for_each_node(|&node| {
-<<<<<<< HEAD
-        incidents.push(Pair(node, (0..=length).map(|d| {
-            starting_paths[node][d] * ending_paths[node][length - d]
-        }).sum()));
-=======
-        let node_idx = incidents.len();
-        let ucount: u64 = (0..=length)
-            .map(|d| starting_paths[node][d] * ending_paths[node][length - d])
-            .sum();
-        // possibility of overlow here ?
-        let count = ucount as usize;
-        incidents.push(count);
-
-        // find the smaller element in top k
-        let (idx, pair) = topk
-            .iter()
-            .cloned()
-            .enumerate()
-            .min_by_key(|(_, pair)| pair.1)
-            .unwrap();
-
-        // replace if the minimum number of incident paths in topk is smaller
-        // than the one computed for node i in this iteration
-        if pair.1 < count {
-            topk[idx] = Pair(node_idx, count);
-            //println!("topk {:?}", topk);
-        }
->>>>>>> b39cbae9
+        incidents.push(Pair(
+            node,
+            (0..=length)
+                .map(|d| (starting_paths[node][d] * ending_paths[node][length - d]) as usize)
+                .sum(),
+        ));
     });
 
-    let incidents_return = incidents.iter().map(|pair| {pair.1}).collect();
+    let incidents_return = incidents.iter().map(|pair| pair.1).collect();
     incidents.sort_by_key(|pair| pair.1);
     incidents.reverse();
     let topk: Vec<Pair> = incidents[..k].to_vec();
