use std::cmp::{Ordering, Reverse};
use std::collections::{BinaryHeap, HashSet};

use crate::graph::{DRGAlgo, Edge, Graph};
use crate::utils;

#[derive(Debug)]
pub enum DepthReduceSet {
    /// depth of the resulting G-S graph desired
    ValiantDepth(usize),
    /// size of the resulting S desired
    ValiantSize(usize),
    /// AB16 Lemma 6.2 variant of the Valiant Lemma's based attack.
    /// Parameter  is size of the resulting G-S graph desired
    ValiantAB16(usize),
    /// depth of the resulting G-S graph and some specific parameters
    Greedy(usize, GreedyParams),
}

pub fn depth_reduce(g: &mut Graph, drs: DepthReduceSet) -> HashSet<usize> {
    match drs {
        DepthReduceSet::ValiantDepth(_) => valiant_reduce(g, drs),
        DepthReduceSet::ValiantSize(_) => valiant_reduce(g, drs),
        DepthReduceSet::ValiantAB16(_) => valiant_reduce(g, drs),
        DepthReduceSet::Greedy(target, p) => greedy_reduce(g, target, p),
    }
}

// GreedyParams holds the different parameters to choose for the greedy algorithm
// such as the radius from which to delete nodes and the heuristic length.
#[derive(Debug, Clone)]
pub struct GreedyParams {
    // how many k nodes do we "remove" at each iteration in append_removal
    pub k: usize,
    // the radius for the heuristic to delete as well close nodes within a
    // radius of a selected node.
    pub radius: usize,
    // maximum lenth of the path - heuristic for the table produced by count_paths
    // see paragraph below equation 8.
    pub length: usize,
    // test field to look at the impact of reseting the inradius set between
    // iterations or not.
    pub reset: bool,
    // test field: when set, the topk nodes are selected one by one, updating the
    // radius set for each selected node.
    pub iter_topk: bool,
}

impl GreedyParams {
    pub fn k_ratio(size: usize) -> usize {
        assert!(size >= 20);
        (2 as usize).pow((size as u32 - 18) / 2) * 400
    }
}
// greedy_reduce implements the Algorithm 5 of https://eprint.iacr.org/2018/944.pdf
fn greedy_reduce(g: &mut Graph, target: usize, p: GreedyParams) -> HashSet<usize> {
    let mut s = HashSet::new();
    g.children_project();
    let mut inradius: HashSet<usize> = HashSet::new();
    while g.depth_exclude(&s) > target {
<<<<<<< HEAD
        // TODO use p.length when more confidence in the trick
        //let (_, topk) = count_paths(g, &s, target, p.k);
        let (counts, incidents) = count_paths(g, &s, p.length);
        /*println!(*/
        //"main loop: depth {} > {}\n\t-> counts.len {:?}",
        //g.depth_exclude(&s),
        //target,
        //counts.len(),
        /*);*/
        append_removal(g, &mut s, &mut inradius, &incidents, p.radius, p.k);
=======
        if p.iter_topk {
            let topk = count_path_iter(g, &s, p.length, p.k, &mut inradius, p.radius);
            for pair in topk.iter() {
                // nodes are already inserted in the radius
                s.insert(pair.0);
            }
            println!(
                "\t-> added {} nodes to S: |S| = {:.3}n; depth(G-S) = {:.3}n",
                topk.len(),
                (s.len() as f32) / (g.cap() as f32),
                (g.depth_exclude(&s) as f32) / (g.cap() as f32)
            );
        } else {
            let (counts, topk) = count_paths(g, &s, p.length, p.k);
            append_removal(g, &mut s, &mut inradius, &topk, p.radius);
        }
>>>>>>> cc03d3cf
        // TODO
        // 1. Find what should be the normal behavior: clearing or continue
        // updating the inradius set
        // 2. In the latter case, optimization to not re-allocate each time
        // since could be quite big with large k and radius
        if p.reset {
            inradius.clear();
        }
    }
    s
}

// append_removal is an adaptation of "SelectRemovalNodes" function in Algorithm 6
// of https://eprint.iacr.org/2018/944.pdf. Instead of returning the set of nodes
// to remove, it simply adds them to the given set.
fn append_removal(
    g: &Graph,
    set: &mut HashSet<usize>,
    inradius: &mut HashSet<usize>,
    incidents: &Vec<Pair>,
    radius: usize,
    k: usize,
) {
    if radius == 0 {
        // take the node with the highest number of incident path
        set.insert(incidents.iter().max_by_key(|pair| pair.1).unwrap().0);
        return;
    }

    let mut count = 0;
    let mut excluded = 0;
    for node in incidents.iter() {
        if inradius.contains(&node.0) {
            // difference with previous insertion is that we only include
            // nodes NOT in the radius set
            excluded += 1;
            continue;
        }
        set.insert(node.0);
        update_radius_set(g, node.0, inradius, radius);
        count += 1;
        /*        println!(*/
        //"\t-> iteration {} : node {} inserted -> inradius {:?}",
        //count, node.0, inradius,
        /*);*/
        if count == k {
            break;
        }
    }
    // if we're still missing some nodes to remove, then take the
    // the one with the maximum incident paths.
    if count < k {
        // FIXME: Sort `inradius` nodes by `incidents` and select
        // the first `k-count` ones.
    }

    let d = g.depth_exclude(&set);
    println!(
        "\t-> added {}/{} nodes in |S| = {}, depth(G-S) = {} = {:.3}n",
        count,
        incidents.len(),
        set.len(),
        d,
        (d as f32) / (g.cap() as f32)
    );
}

// update_radius_set fills the given inradius set with nodes that inside a radius
// of the given node. Size of the radius is given radius. It corresponds to the
// under-specified function "UpdateNodesInRadius" in algo. 6 of
// https://eprint.iacr.org/2018/944.pdf
fn update_radius_set(g: &Graph, node: usize, inradius: &mut HashSet<usize>, radius: usize) {
    let add_direct_nodes = |v: usize, closests: &mut HashSet<usize>, _: &HashSet<usize>| {
        // add all direct parent
        g.parents()[v]
            .iter()
            // no need to continue searching with that parent since it's
            // already in the radius, i.e. it already has been searched
            // FIXME see if it works and resolves any potential loops
            //.filter(|&parent| !rad.contains(parent))
            .for_each(|&parent| {
                closests.insert(parent);
            });

        // add all direct children
        g.children()[v]
            .iter()
            // no need to continue searching with that parent since it's
            // already in the radius, i.e. it already has been searched
            //.filter(|&child| !rad.contains(child))
            .for_each(|&child| {
                closests.insert(child);
            });
        /*println!(*/
        //"\t add_direct node {}: at most {} parents and {} children",
        //v,
        //g.parents()[v].len(),
        //g.children()[v].len()
        /*);*/
    };
    // insert first the given node and then add the close nodes
    inradius.insert(node);
    let mut tosearch = HashSet::new();
    tosearch.insert(node);
    // do it recursively "radius" times
    for i in 0..radius {
        let mut closests = HashSet::new();
        // grab all direct nodes of those already in radius "i"
        for &v in tosearch.iter() {
            add_direct_nodes(v, &mut closests, inradius);
        }
        tosearch = closests.clone();
        inradius.extend(closests);
        /*println!(*/
        //"update radius {}: {} new nodes, total {}",
        //i,
        //tosearch.len(),
        //inradius.len()
        /*);*/
    }
}

#[derive(Clone, Debug, Eq)]
struct Pair(usize, usize);

impl Ord for Pair {
    fn cmp(&self, other: &Self) -> Ordering {
        self.1.cmp(&other.1)
    }
}

impl PartialOrd for Pair {
    fn partial_cmp(&self, other: &Self) -> Option<Ordering> {
        Some(self.cmp(other))
    }
}

impl PartialEq for Pair {
    fn eq(&self, other: &Self) -> bool {
        self.0 == other.0 && self.1 == other.1
    }
}
/// count_path_iter is similar to count_paths. The difference is that
/// *iteratively* adds nodes to the topk vector. Each time one node is added, it
/// updates the nodes in the radius. The next node to be inserted in topk is the
/// one with highest incident count path which is NOT in the radius set.
fn count_path_iter(
    g: &Graph,
    s: &HashSet<usize>,
    length: usize,
    k: usize,
    inradius: &mut HashSet<usize>,
    radius: usize,
) -> Vec<Pair> {
    let mut ending_paths = vec![vec![0 as u64; length + 1]; g.cap()];
    let mut starting_paths = vec![vec![0 as u64; length + 1]; g.cap()];
    // counting phase of all starting/ending paths of all length

    for node in 0..g.size() {
        if !s.contains(&node) {
            // initializes the tables with 1 for nodes present in G - S
            ending_paths[node][0] = 1;
            starting_paths[node][0] = 1;
        }
    }

    for d in 1..=length {
        g.for_each_edge(|e| {
            // checking each parents (vs only checking direct + 1parent in C#)
            // no ending path for node i if the parent is contained in S
            // since G - S doesn't have this parent
            if !s.contains(&e.parent) {
                ending_paths[e.child][d] += ending_paths[e.parent][d - 1];

                // difference vs the pseudo code: like in C#, increase parent count
                // instead of iterating over children of node i
                starting_paths[e.parent][d] += starting_paths[e.child][d - 1];
            }
        });
    }
    let mut heap = BinaryHeap::new();
    let mut topk = vec![Pair(0, 0); k];
    g.for_each_node(|&node| {
        if s.contains(&node) {
            return;
        }
        let ucount: u64 = (0..=length)
            .map(|d| starting_paths[node][d] * ending_paths[node][length - d])
            .sum();
        heap.push(Pair(node, ucount as usize));
    });
    let mut inserted = 0;
    loop {
        // stop if we have found k top items or there's nothing left to check
        if inserted == k || (inserted != 0 && heap.len() == 0) {
            break;
        }

        let pair = heap.pop().unwrap();
        let node = pair.0;
        let count = pair.1;
        // we don't take any node who is already in the radius
        if inradius.contains(&node) {
            continue;
        }
        // find the smaller element in top k
        let (idx, present) = topk
            .iter()
            .cloned()
            .enumerate()
            .min_by_key(|(_, p)| p.1)
            .unwrap();

        // replace if the minimum number of incident paths in topk is smaller
        // than the one computed for node i in this iteration
        if present.1 < count {
            topk[idx] = pair;
            update_radius_set(g, node, inradius, radius);
            inserted += 1;
        }
    }
    topk
}
// count_paths implements the CountPaths method in Algo. 5 for the greedy algorithm
// It returns:
// 1. the number of incident paths of the given length for each node.
//      Index is the the index of the node, value is the paths count.
// 2. the top k nodes indexes that have the higest incident paths
//      The number of incident path is not given.
fn count_paths(g: &Graph, s: &HashSet<usize>, length: usize) -> (Vec<usize>, Vec<Pair>) {
    // dimensions are [n][depth]
    let mut ending_paths = vec![vec![0 as u64; length + 1]; g.cap()];
    let mut starting_paths = vec![vec![0 as u64; length + 1]; g.cap()];
    // counting phase of all starting/ending paths of all length

    for node in 0..g.size() {
        if !s.contains(&node) {
            // initializes the tables with 1 for nodes present in G - S
            ending_paths[node][0] = 1;
            starting_paths[node][0] = 1;
        }
    }

    for d in 1..=length {
        g.for_each_edge(|e| {
            // checking each parents (vs only checking direct + 1parent in C#)
            // no ending path for node i if the parent is contained in S
            // since G - S doesn't have this parent
            if !s.contains(&e.parent) {
                ending_paths[e.child][d] += ending_paths[e.parent][d - 1];

                // difference vs the pseudo code: like in C#, increase parent count
                // instead of iterating over children of node i
                starting_paths[e.parent][d] += starting_paths[e.child][d - 1];
            }
        });
    }

    // counting how many incident paths of length d there is for each node
    let mut incidents = Vec::with_capacity(g.size());
    // counting the top k node wo have the greatest number of incident paths
    // NOTE: difference with the C# that recomputes that vector separately.
    // Since topk is directly correlated to incidents[], we can compute both
    // at the same time and remove one O(n) iteration.
    g.for_each_node(|&node| {
        incidents.push(Pair(
            node,
            (0..=length)
                .map(|d| (starting_paths[node][d] * ending_paths[node][length - d]) as usize)
                .sum(),
        ));
    });

    let incidents_return = incidents.iter().map(|pair| pair.1).collect();
    incidents.sort_by_key(|pair| pair.1);
    incidents.reverse();
    // FIXME: Just to accommodate the current API convet `topk`
    // from a tuple to a `Pair` (although this is too generic and
    // doesn't add much value, if we want to keep it we should rework
    // it to make it clear that the first element is a node and the
    // second one is some sort of metric attached to it).

    (incidents_return, incidents)
}

/// Implements the algorithm described in the Lemma 6.2 of the [AB16
/// paper](https://eprint.iacr.org/2016/115.pdf).
/// For a graph G with m edges, 2^k vertices, and \delta in-ground degree,
/// it returns a set S such that depth(G-S) <= 2^k-t
/// It iterates over t until depth(G-S) <= depth.
fn valiant_ab16(g: &Graph, target: usize) -> HashSet<usize> {
    let mut s = HashSet::new();
    // FIXME can we avoid that useless first copy ?
    let mut curr = g.remove(&s);
    loop {
        let partitions = valiant_partitions(&curr);
        // mi = # of edges at iteration i
        let mi = curr.count_edges();
        let depth = curr.depth();
        // depth at iteration i
        let di = depth.next_power_of_two();
        // power of exp. such that di <= 2^ki
        let ki = (di as f32).log2().ceil() as usize;
        let max_size = mi / ki;
        // take the minimum partition which has a size <= mi/ki
        let chosen: &HashSet<Edge> = partitions
            .iter()
            .filter(|&partition| partition.len() > 0)
            .filter(|&partition| partition.len() <= max_size)
            .min_by_key(|&partition| partition.len())
            .unwrap();
        // TODO should this be even a condition to search for the partition ?
        // Paper claims it's always the case by absurd
        let new_depth = curr.depth_exclude_edges(chosen);
        assert!(new_depth <= (di >> 1));
        // G_i+1 = G_i - S_i  where S_i is set of origin nodes in chosen partition
        let si = chosen
            .iter()
            .map(|edge| edge.parent)
            .collect::<HashSet<usize>>();
        /*        println!(*/
        //"m/k = {}/{} = {}, chosen = {:?}, new_depth {}, curr.depth() {}, curr.dpeth_exclude {}, new edges {}, si {:?}",
        //mi,
        //ki,
        //max_size,
        //chosen,
        //new_depth,
        //curr.depth(),
        //curr.depth_exclude(&si),
        //curr.count_edges(),
        //si,
        /*);*/
        curr = curr.remove(&si);
        s.extend(si);

        if curr.depth() <= target {
            //println!("\t -> breaking out, depth(G-S) = {}", g.depth_exclude(&s));
            break;
        }
    }
    return s;
}

fn valiant_reduce(g: &Graph, d: DepthReduceSet) -> HashSet<usize> {
    match d {
        // valiant_reduce returns a set S such that depth(G - S) < target.
        // It implements the algo 8 in the https://eprint.iacr.org/2018/944.pdf paper.
        DepthReduceSet::ValiantDepth(depth) => {
            valiant_reduce_main(g, &|set: &HashSet<usize>| g.depth_exclude(set) > depth)
        }
        DepthReduceSet::ValiantSize(size) => {
            valiant_reduce_main(g, &|set: &HashSet<usize>| set.len() < size)
        }
        DepthReduceSet::ValiantAB16(depth) => valiant_ab16(g, depth),
        _ => panic!("that should not happen"),
    }
}

fn valiant_reduce_main(g: &Graph, f: &Fn(&HashSet<usize>) -> bool) -> HashSet<usize> {
    let partitions = valiant_partitions(g);
    // TODO replace by a simple bitset or boolean vec
    let mut chosen: Vec<usize> = Vec::new();
    let mut s = HashSet::new();
    // returns the smallest next partition unchosen
    // mut is required because it changes chosen which is mut
    let mut find_next = || -> &HashSet<Edge> {
        match partitions
            .iter()
            .enumerate()
            // only take partitions with edges in it
            .filter(|&(_, values)| values.len() > 0)
            // only take the ones we didn't choose before
            .filter(|&(i, _)| !chosen.contains(&i))
            // take the smallest one
            .min_by_key(|&(_, values)| values.len())
        {
            Some((i, val)) => {
                chosen.push(i);
                val
            }
            None => panic!("no more partitions to use"),
        }
    };
    while f(&s) {
        let partition = find_next();
        // add the origin node for each edges in the chosen partition
        s.extend(partition.iter().fold(Vec::new(), |mut acc, edge| {
            acc.push(edge.parent);
            acc
        }));
    }

    return s;
}

// valiant_partitions returns the sets E_i and S_i from the given graph
// according to the definition algorithm 8 from
// https://eprint.iacr.org/2018/944.pdf .
fn valiant_partitions(g: &Graph) -> Vec<HashSet<Edge>> {
    let bs = utils::node_bitsize();
    let mut eis = Vec::with_capacity(bs);
    for _ in 0..bs {
        eis.push(HashSet::new());
    }

    g.for_each_edge(|edge| {
        let bit = utils::msbd(edge);
        debug_assert!(bit < bs);
        // edge j -> i differs at the nth bit
        eis[bit].insert(edge.clone());
    });

    eis
}

#[cfg(test)]
mod test {

    use super::super::graph;
    use super::*;
    use std::iter::FromIterator;

    static TEST_SIZE: usize = 20;
    static TEST_MAX_PATH_LENGTH: usize = TEST_SIZE / 5;

    // graph 0->1->2->3->4->5->6->7
    // + 0->2 , 2->4, 4->6

    lazy_static! {
        static ref TEST_PARENTS: Vec<Vec<usize>> = vec![
            vec![],
            vec![0],
            vec![1, 0],
            vec![2],
            vec![3, 2],
            vec![4],
            vec![5, 4],
            vec![6],
        ];
        static ref GREEDY_PARENTS: Vec<Vec<usize>> = vec![
            vec![],
            vec![0],
            vec![1, 0],
            vec![2, 1],
            vec![3, 2, 0],
            vec![4],
        ];
    }

    // FIXME: Update test description with new standardize order of `topk`
    // in `count_paths`.
    #[test]
    fn test_greedy() {
        let mut graph = graph::tests::graph_from(GREEDY_PARENTS.to_vec());
        graph.children_project();
        let params = GreedyParams {
            k: 1,
            radius: 0,
            length: 2,
            reset: false,
            iter_topk: false,
        };
        let s = greedy_reduce(&mut graph, 2, params);
        assert_eq!(s, HashSet::from_iter(vec![3, 4]));
        let params = GreedyParams {
            k: 1,
            radius: 1,
            length: 2,
            reset: false,
            iter_topk: false,
        };
        let s = greedy_reduce(&mut graph, 2, params);
        // 1st iteration : counts = [5, 5, 7, 6, 7, 3]
        // 2nd iteration : counts =  [2, 2, 0, 3, 3, 2]
        // so first index 2 then index 3 (takes the minimum in the list)
        assert_eq!(s, HashSet::from_iter(vec![3, 4]));
        println!("\n\n\n ------\n\n\n");
        let params = GreedyParams {
            k: 2,
            radius: 1,
            reset: false,
            length: 2,
            iter_topk: false,
        };
        let s = greedy_reduce(&mut graph, 2, params);
        // main loop: depth 5 > 2
        //         -> counts [5, 5, 7, 6, 7, 3]
        //         -> iteration 1 : node 2 inserted -> inradius {2, 0, 1, 3, 4}
        //         -> topk [Pair(2, 7), Pair(4, 7)]
        //         -> added 1 nodes in S: {2}
        // main loop: depth 4 > 2
        //         -> counts [2, 2, 0, 3, 3, 2]
        //         -> topk [Pair(3, 3), Pair(4, 3)]
        //         -> added 1 nodes in S: {4, 2} <-- thanks to the rule
        //         when all nodes are in the radius, we take the highest one
        //         and max_by_key returns the latest.
        assert_eq!(s, HashSet::from_iter(vec![2, 4]));
    }

    // FIXME: Update test description with new standardize order of `topk`
    // in `count_paths`.
    #[test]
    fn test_append_removal_node() {
        let mut graph = graph::tests::graph_from(GREEDY_PARENTS.to_vec());
        graph.children_project();
        let mut s = HashSet::new();
        let k = 3;
        let target_length = 2;
        let (_, topk) = count_paths(&graph, &s, target_length, k);
        let radius = 0;
        let mut inradius = HashSet::new();
        append_removal(&graph, &mut s, &mut inradius, &topk, radius);
        assert!(s.contains(&2)); // 4 is valid but (2,7) is last

        let radius = 1;
        let (counts, topk) = count_paths(&graph, &s, target_length, k);
        println!("counts {:?}", counts);
        append_removal(&graph, &mut s, &mut inradius, &topk, radius);
        // counts [2, 2, 0, 3, 3, 2]
        // -> topk [Pair(4, 3), Pair(1, 2), Pair(3, 3)]
        // -> iteration 1 : node 4 inserted -> inradius {5, 0, 3, 2, 4}
        // -> iteration 2 : node 1 inserted -> inradius {5, 0, 1, 3, 2, 4}
        // 2 is there from the previous call to append_removal
        assert_eq!(s, HashSet::from_iter(vec![2, 4]));
        // TODO probably more tests with larger graph
    }

    #[test]
    fn test_update_radius() {
        let mut graph = graph::tests::graph_from(GREEDY_PARENTS.to_vec());
        graph.children_project();
        let node = 2;
        let mut inradius = HashSet::new();

        update_radius_set(&graph, node, &mut inradius, 1);
        assert_eq!(inradius, HashSet::from_iter(vec![0, 1, 2, 3, 4]));
        update_radius_set(&graph, node, &mut inradius, 2);
        assert_eq!(inradius, HashSet::from_iter(vec![0, 1, 2, 3, 4, 5]));
    }

    #[test]
    fn test_count_paths() {
        let graph = graph::tests::graph_from(GREEDY_PARENTS.to_vec());
        let target_length = 2;
        // test with empty set to remove
        let mut s = HashSet::new();
        let k = 3;
        let (counts, topk) = count_paths(&graph, &s, target_length, k);
        assert_eq!(counts, vec![5, 5, 7, 6, 7, 3]);
        // order is irrelevant so we keep vec
        assert_eq!(topk, vec![Pair(4, 7), Pair(2, 7), Pair(3, 6)]);
        s.insert(4);
        let (counts, topk) = count_paths(&graph, &s, target_length, k);
        assert_eq!(counts, vec![3, 3, 3, 3, 0, 0]);
        assert_eq!(topk, vec![Pair(3, 3), Pair(2, 3), Pair(1, 3)]);
    }

    #[test]
    fn test_count_regular_connections() {
        let seed = [1; 32];
        // FIXME: Dummy seed, not used in `KConnector`, shouldn't be
        //  mandatory to provide it for graph construction (it should
        //  be part of the algorithm).

        for k in 1..TEST_SIZE {
            // When the `k` is to big stop. At least the center node
            // should see at both sides (`TEST_SIZE / 2`) paths of the
            // target length using any of the `k` connections, even
            // the longest one (of a distance of `k` nodes), so the
            // longest path overall should accommodate `k * length` nodes.
            if TEST_SIZE / 2 < k * TEST_MAX_PATH_LENGTH {
                break;
            }

            let g = Graph::new(TEST_SIZE, seed, DRGAlgo::KConnector(k));

            for length in 1..TEST_MAX_PATH_LENGTH {
                // The number of incident paths for the center node should be:
                // * Searching for a single length at one side of the node,
                //   `k^length`, since at any node that we arrive there be `k`
                //   new paths to discover.
                // * Splitting that length to both sides, we should still find
                //   that `k^partial_length` paths (which are joined multiplying
                //   them and reaching the `k^length` total), and we can divide
                //   the length in two in `length + 1` different ways (a length
                //   of zero on one side is valid, it means we look for the path
                //   in only one direction).
                let expected_count = k.pow(length as u32) * (length + 1);

                let (count, _) = count_paths(&g, &mut HashSet::new(), length, 1);
                assert_eq!(count[g.size() / 2], expected_count);
                // FIXME: Extend the check for more nodes in the center of the graph.
            }
        }
    }

    #[test]
    fn test_valiant_reduce_depth() {
        let graph = graph::tests::graph_from(TEST_PARENTS.to_vec());
        let set = valiant_reduce(&graph, DepthReduceSet::ValiantDepth(2));
        assert_eq!(set, HashSet::from_iter(vec![0, 2, 3, 4, 6]));
    }

    #[test]
    fn test_valiant_reduce_size() {
        let graph = graph::tests::graph_from(TEST_PARENTS.to_vec());
        let set = valiant_reduce(&graph, DepthReduceSet::ValiantSize(3));
        assert_eq!(set, HashSet::from_iter(vec![0, 2, 3, 4, 6]));
    }

    #[test]
    fn test_valiant_ab16() {
        let parents = vec![
            vec![],
            vec![0],
            vec![1],
            vec![2],
            vec![3],
            vec![4],
            vec![5],
            vec![6],
        ];

        let g = graph::tests::graph_from(parents);
        let target = 4;
        let set = valiant_reduce(&g, DepthReduceSet::ValiantAB16(target));
        assert!(g.depth_exclude(&set) < target);
        // 3->4 differs at 3rd bit and they're the only one differing at that bit
        // so set s contains origin node 3
        assert_eq!(set, HashSet::from_iter(vec![3]));

        let g = Graph::new(TEST_SIZE, graph::tests::TEST_SEED, DRGAlgo::MetaBucket(2));
        let target = TEST_SIZE / 4;
        let set = valiant_reduce(&g, DepthReduceSet::ValiantAB16(target));
        assert!(g.depth_exclude(&set) <= target);
    }

    #[test]
    fn test_valiant_partitions() {
        let graph = graph::tests::graph_from(TEST_PARENTS.to_vec());
        let edges = valiant_partitions(&graph);
        assert_eq!(edges.len(), utils::node_bitsize());
        edges
            .into_iter()
            .enumerate()
            .for_each(|(i, edges)| match i {
                0 => {
                    assert_eq!(
                        edges,
                        HashSet::from_iter(vec![
                            Edge::new(0, 1),
                            Edge::new(2, 3),
                            Edge::new(4, 5),
                            Edge::new(6, 7)
                        ])
                    );
                }
                1 => {
                    assert_eq!(
                        edges,
                        HashSet::from_iter(vec![
                            Edge::new(0, 2),
                            Edge::new(1, 2),
                            Edge::new(4, 6),
                            Edge::new(5, 6)
                        ])
                    );
                }
                2 => {
                    assert_eq!(
                        edges,
                        HashSet::from_iter(vec![Edge::new(2, 4), Edge::new(3, 4)])
                    );
                }
                _ => {}
            });
    }

    #[test]
    fn greedy_k_ratio() {
        let size = 20; // n = 2^20
        let k = GreedyParams::k_ratio(size as usize);
        assert_eq!(k, 800);
    }
}<|MERGE_RESOLUTION|>--- conflicted
+++ resolved
@@ -28,7 +28,7 @@
 
 // GreedyParams holds the different parameters to choose for the greedy algorithm
 // such as the radius from which to delete nodes and the heuristic length.
-#[derive(Debug, Clone)]
+#[derive(Debug, Clone, Default)]
 pub struct GreedyParams {
     // how many k nodes do we "remove" at each iteration in append_removal
     pub k: usize,
@@ -40,6 +40,9 @@
     pub length: usize,
     // test field to look at the impact of reseting the inradius set between
     // iterations or not.
+    // FIXME: it can sometimes create an infinite loop
+    // depending on the graph: if the inradius set contains the whole graph,
+    // the greedy_reduce will loop infinitely
     pub reset: bool,
     // test field: when set, the topk nodes are selected one by one, updating the
     // radius set for each selected node.
@@ -52,41 +55,23 @@
         (2 as usize).pow((size as u32 - 18) / 2) * 400
     }
 }
+
 // greedy_reduce implements the Algorithm 5 of https://eprint.iacr.org/2018/944.pdf
 fn greedy_reduce(g: &mut Graph, target: usize, p: GreedyParams) -> HashSet<usize> {
     let mut s = HashSet::new();
     g.children_project();
     let mut inradius: HashSet<usize> = HashSet::new();
+    let mut it = 0;
     while g.depth_exclude(&s) > target {
-<<<<<<< HEAD
+        if it > 10 {
+            break;
+        }
+        it += 1;
         // TODO use p.length when more confidence in the trick
-        //let (_, topk) = count_paths(g, &s, target, p.k);
-        let (counts, incidents) = count_paths(g, &s, p.length);
-        /*println!(*/
-        //"main loop: depth {} > {}\n\t-> counts.len {:?}",
-        //g.depth_exclude(&s),
-        //target,
-        //counts.len(),
-        /*);*/
-        append_removal(g, &mut s, &mut inradius, &incidents, p.radius, p.k);
-=======
-        if p.iter_topk {
-            let topk = count_path_iter(g, &s, p.length, p.k, &mut inradius, p.radius);
-            for pair in topk.iter() {
-                // nodes are already inserted in the radius
-                s.insert(pair.0);
-            }
-            println!(
-                "\t-> added {} nodes to S: |S| = {:.3}n; depth(G-S) = {:.3}n",
-                topk.len(),
-                (s.len() as f32) / (g.cap() as f32),
-                (g.depth_exclude(&s) as f32) / (g.cap() as f32)
-            );
-        } else {
-            let (counts, topk) = count_paths(g, &s, p.length, p.k);
-            append_removal(g, &mut s, &mut inradius, &topk, p.radius);
-        }
->>>>>>> cc03d3cf
+        let incidents = count_paths(g, &s, &p);
+        println!("+ incidents {:?}", incidents);
+        append_removal(g, &mut s, &mut inradius, &incidents, &p);
+
         // TODO
         // 1. Find what should be the normal behavior: clearing or continue
         // updating the inradius set
@@ -107,9 +92,10 @@
     set: &mut HashSet<usize>,
     inradius: &mut HashSet<usize>,
     incidents: &Vec<Pair>,
-    radius: usize,
-    k: usize,
+    params: &GreedyParams,
 ) {
+    let radius = params.radius;
+    let k = params.k;
     if radius == 0 {
         // take the node with the highest number of incident path
         set.insert(incidents.iter().max_by_key(|pair| pair.1).unwrap().0);
@@ -117,30 +103,36 @@
     }
 
     let mut count = 0;
-    let mut excluded = 0;
+    let mut excluded = Vec::new();
     for node in incidents.iter() {
         if inradius.contains(&node.0) {
             // difference with previous insertion is that we only include
             // nodes NOT in the radius set
-            excluded += 1;
+            excluded.push(node);
             continue;
         }
         set.insert(node.0);
         update_radius_set(g, node.0, inradius, radius);
         count += 1;
-        /*        println!(*/
-        //"\t-> iteration {} : node {} inserted -> inradius {:?}",
-        //count, node.0, inradius,
-        /*);*/
+        println!(
+            "\t-> iteration {} : node {} inserted -> inradius {:?}",
+            count, node.0, inradius,
+        );
         if count == k {
             break;
         }
     }
-    // if we're still missing some nodes to remove, then take the
-    // the one with the maximum incident paths.
-    if count < k {
-        // FIXME: Sort `inradius` nodes by `incidents` and select
-        // the first `k-count` ones.
+    // If we didn't find any good candidates, that means the inradius set
+    // covers all the node already. In that case, we simply take the one
+    // with the maximum incident paths.
+    // We only take one node instead of k because this situation indicates
+    // we covered a large portion of the graph, therefore, the nodes
+    // added here don't add much value to S. For the sake of progressing in the
+    // algorithm, we still add one ( so we can have a different inradius at the
+    // next iteration).
+    if count == 0 && excluded.len() > 0 {
+        set.insert(excluded[0].0);
+        update_radius_set(g, excluded[0].0, inradius, radius);
     }
 
     let d = g.depth_exclude(&set);
@@ -229,94 +221,14 @@
         self.0 == other.0 && self.1 == other.1
     }
 }
-/// count_path_iter is similar to count_paths. The difference is that
-/// *iteratively* adds nodes to the topk vector. Each time one node is added, it
-/// updates the nodes in the radius. The next node to be inserted in topk is the
-/// one with highest incident count path which is NOT in the radius set.
-fn count_path_iter(
-    g: &Graph,
-    s: &HashSet<usize>,
-    length: usize,
-    k: usize,
-    inradius: &mut HashSet<usize>,
-    radius: usize,
-) -> Vec<Pair> {
-    let mut ending_paths = vec![vec![0 as u64; length + 1]; g.cap()];
-    let mut starting_paths = vec![vec![0 as u64; length + 1]; g.cap()];
-    // counting phase of all starting/ending paths of all length
-
-    for node in 0..g.size() {
-        if !s.contains(&node) {
-            // initializes the tables with 1 for nodes present in G - S
-            ending_paths[node][0] = 1;
-            starting_paths[node][0] = 1;
-        }
-    }
-
-    for d in 1..=length {
-        g.for_each_edge(|e| {
-            // checking each parents (vs only checking direct + 1parent in C#)
-            // no ending path for node i if the parent is contained in S
-            // since G - S doesn't have this parent
-            if !s.contains(&e.parent) {
-                ending_paths[e.child][d] += ending_paths[e.parent][d - 1];
-
-                // difference vs the pseudo code: like in C#, increase parent count
-                // instead of iterating over children of node i
-                starting_paths[e.parent][d] += starting_paths[e.child][d - 1];
-            }
-        });
-    }
-    let mut heap = BinaryHeap::new();
-    let mut topk = vec![Pair(0, 0); k];
-    g.for_each_node(|&node| {
-        if s.contains(&node) {
-            return;
-        }
-        let ucount: u64 = (0..=length)
-            .map(|d| starting_paths[node][d] * ending_paths[node][length - d])
-            .sum();
-        heap.push(Pair(node, ucount as usize));
-    });
-    let mut inserted = 0;
-    loop {
-        // stop if we have found k top items or there's nothing left to check
-        if inserted == k || (inserted != 0 && heap.len() == 0) {
-            break;
-        }
-
-        let pair = heap.pop().unwrap();
-        let node = pair.0;
-        let count = pair.1;
-        // we don't take any node who is already in the radius
-        if inradius.contains(&node) {
-            continue;
-        }
-        // find the smaller element in top k
-        let (idx, present) = topk
-            .iter()
-            .cloned()
-            .enumerate()
-            .min_by_key(|(_, p)| p.1)
-            .unwrap();
-
-        // replace if the minimum number of incident paths in topk is smaller
-        // than the one computed for node i in this iteration
-        if present.1 < count {
-            topk[idx] = pair;
-            update_radius_set(g, node, inradius, radius);
-            inserted += 1;
-        }
-    }
-    topk
-}
 // count_paths implements the CountPaths method in Algo. 5 for the greedy algorithm
 // It returns:
 // 1. the number of incident paths of the given length for each node.
 //      Index is the the index of the node, value is the paths count.
 // 2. the top k nodes indexes that have the higest incident paths
 //      The number of incident path is not given.
-fn count_paths(g: &Graph, s: &HashSet<usize>, length: usize) -> (Vec<usize>, Vec<Pair>) {
+fn count_paths(g: &Graph, s: &HashSet<usize>, p: &GreedyParams) -> Vec<Pair> {
+    let length = p.length;
     // dimensions are [n][depth]
     let mut ending_paths = vec![vec![0 as u64; length + 1]; g.cap()];
     let mut starting_paths = vec![vec![0 as u64; length + 1]; g.cap()];
@@ -360,16 +272,8 @@
         ));
     });
 
-    let incidents_return = incidents.iter().map(|pair| pair.1).collect();
-    incidents.sort_by_key(|pair| pair.1);
-    incidents.reverse();
-    // FIXME: Just to accommodate the current API convet `topk`
-    // from a tuple to a `Pair` (although this is too generic and
-    // doesn't add much value, if we want to keep it we should rework
-    // it to make it clear that the first element is a node and the
-    // second one is some sort of metric attached to it).
-
-    (incidents_return, incidents)
+    incidents.sort_by_key(|pair| Reverse(pair.1));
+    incidents
 }
 
 /// Implements the algorithm described in the Lemma 6.2 of the [AB16
@@ -536,8 +440,6 @@
         ];
     }
 
-    // FIXME: Update test description with new standardize order of `topk`
-    // in `count_paths`.
     #[test]
     fn test_greedy() {
         let mut graph = graph::tests::graph_from(GREEDY_PARENTS.to_vec());
@@ -555,35 +457,36 @@
             k: 1,
             radius: 1,
             length: 2,
-            reset: false,
+            reset: true,
             iter_topk: false,
         };
         let s = greedy_reduce(&mut graph, 2, params);
-        // 1st iteration : counts = [5, 5, 7, 6, 7, 3]
-        // 2nd iteration : counts =  [2, 2, 0, 3, 3, 2]
-        // so first index 2 then index 3 (takes the minimum in the list)
-        assert_eq!(s, HashSet::from_iter(vec![3, 4]));
+        // + incidents [Pair(2, 7), Pair(4, 7), Pair(3, 6), Pair(0, 5), Pair(1, 5), Pair(5, 3)]
+        //         -> iteration 1 : node 2 inserted -> inradius {0, 3, 1, 2, 4}
+        //         -> added 1/6 nodes in |S| = 1, depth(G-S) = 4 = 0.667n
+        // + incidents [Pair(3, 3), Pair(4, 3), Pair(0, 2), Pair(1, 2), Pair(5, 2), Pair(2, 0)]
+        //         -> iteration 1 : node 3 inserted -> inradius {3, 1, 2, 4}
+        //         -> added 1/6 nodes in |S| = 2, depth(G-S) = 2 = 0.333n
+        //
+        assert_eq!(s, HashSet::from_iter(vec![2, 3]));
         println!("\n\n\n ------\n\n\n");
         let params = GreedyParams {
-            k: 2,
+            k: 1,
             radius: 1,
             reset: false,
             length: 2,
             iter_topk: false,
         };
         let s = greedy_reduce(&mut graph, 2, params);
-        // main loop: depth 5 > 2
-        //         -> counts [5, 5, 7, 6, 7, 3]
-        //         -> iteration 1 : node 2 inserted -> inradius {2, 0, 1, 3, 4}
-        //         -> topk [Pair(2, 7), Pair(4, 7)]
-        //         -> added 1 nodes in S: {2}
-        // main loop: depth 4 > 2
-        //         -> counts [2, 2, 0, 3, 3, 2]
-        //         -> topk [Pair(3, 3), Pair(4, 3)]
-        //         -> added 1 nodes in S: {4, 2} <-- thanks to the rule
-        //         when all nodes are in the radius, we take the highest one
-        //         and max_by_key returns the latest.
-        assert_eq!(s, HashSet::from_iter(vec![2, 4]));
+        // incidents [Pair(2, 7), Pair(4, 7), Pair(3, 6), Pair(0, 5), Pair(1, 5), Pair(5, 3)]
+        //      -> iteration 1 : node 2 inserted -> inradius {3, 1, 4, 0, 2}
+        //      -> added 1/6 nodes in |S| = 1, depth(G-S) = 4 = 0.667n
+        // incidents [Pair(3, 3), Pair(4, 3), Pair(0, 2), Pair(1, 2), Pair(5, 2), Pair(2, 0)]
+        //      -> iteration 1 : node 5 inserted -> inradius {3, 1, 4, 5, 0, 2}
+        //      -> added 1/6 nodes in |S| = 2, depth(G-S) = 3 = 0.500n
+        // incidents [Pair(1, 2), Pair(3, 2), Pair(0, 1), Pair(4, 1), Pair(2, 0), Pair(5, 0)]
+        //
+        assert_eq!(s, HashSet::from_iter(vec![5, 2, 1]));
     }
 
     // FIXME: Update test description with new standardize order of `topk`
@@ -593,24 +496,34 @@
         let mut graph = graph::tests::graph_from(GREEDY_PARENTS.to_vec());
         graph.children_project();
         let mut s = HashSet::new();
-        let k = 3;
-        let target_length = 2;
-        let (_, topk) = count_paths(&graph, &s, target_length, k);
-        let radius = 0;
+        let mut params = GreedyParams {
+            k: 3,
+            length: 2,
+            radius: 0,
+            ..GreedyParams::default()
+        };
+        println!("graph: {:?}", graph);
+        let incidents = count_paths(&graph, &s, &params);
         let mut inradius = HashSet::new();
-        append_removal(&graph, &mut s, &mut inradius, &topk, radius);
-        assert!(s.contains(&2)); // 4 is valid but (2,7) is last
-
-        let radius = 1;
-        let (counts, topk) = count_paths(&graph, &s, target_length, k);
-        println!("counts {:?}", counts);
-        append_removal(&graph, &mut s, &mut inradius, &topk, radius);
-        // counts [2, 2, 0, 3, 3, 2]
-        // -> topk [Pair(4, 3), Pair(1, 2), Pair(3, 3)]
-        // -> iteration 1 : node 4 inserted -> inradius {5, 0, 3, 2, 4}
-        // -> iteration 2 : node 1 inserted -> inradius {5, 0, 1, 3, 2, 4}
-        // 2 is there from the previous call to append_removal
-        assert_eq!(s, HashSet::from_iter(vec![2, 4]));
+        append_removal(&graph, &mut s, &mut inradius, &incidents, &params);
+        // incidents: [Pair(2, 7), Pair(4, 7), Pair(3, 6), Pair(0, 5), Pair(1, 5), Pair(5, 3)]
+        //  only one value since radius == 0
+        assert!(s.contains(&4));
+
+        params.radius = 1;
+        let incidents = count_paths(&graph, &s, &params);
+        println!("incidents: {:?}", incidents);
+        append_removal(&graph, &mut s, &mut inradius, &incidents, &params);
+        println!("s contains: {:?}", s);
+
+        // [Pair(0, 3), Pair(1, 3), Pair(2, 3), Pair(3, 3), Pair(4, 0), Pair(5, 0)]
+        // -> iteration 1 : node 0 inserted -> inradius {1, 2, 0, 4}
+        // -> iteration 2 : node 3 inserted -> inradius {1, 2, 0, 4, 3}
+        // -> iteration 3 : node 5 inserted -> inradius {1, 5, 2, 0, 4, 3}
+        // NOTE:
+        //  - 4 is already present thanks to last call
+        //  - since radius = 0 before, we could insert 3 and 5 here as well.
+        assert_eq!(s, HashSet::from_iter(vec![4, 3, 0, 5]));
         // TODO probably more tests with larger graph
     }
 
@@ -633,15 +546,35 @@
         let target_length = 2;
         // test with empty set to remove
         let mut s = HashSet::new();
-        let k = 3;
-        let (counts, topk) = count_paths(&graph, &s, target_length, k);
-        assert_eq!(counts, vec![5, 5, 7, 6, 7, 3]);
-        // order is irrelevant so we keep vec
-        assert_eq!(topk, vec![Pair(4, 7), Pair(2, 7), Pair(3, 6)]);
+        let p = GreedyParams {
+            k: 3,
+            length: 2,
+            ..GreedyParams::default()
+        };
+        let incidents = count_paths(&graph, &s, &p);
+        let mut exp = vec![
+            Pair(0, 5),
+            Pair(1, 5),
+            Pair(2, 7),
+            Pair(3, 6),
+            Pair(4, 7),
+            Pair(5, 3),
+        ];
+        exp.sort_by_key(|a| Reverse(a.1));
+
+        assert_eq!(incidents, exp);
         s.insert(4);
-        let (counts, topk) = count_paths(&graph, &s, target_length, k);
-        assert_eq!(counts, vec![3, 3, 3, 3, 0, 0]);
-        assert_eq!(topk, vec![Pair(3, 3), Pair(2, 3), Pair(1, 3)]);
+        let incidents = count_paths(&graph, &s, &p);
+        let mut exp = vec![
+            Pair(0, 3),
+            Pair(1, 3),
+            Pair(2, 3),
+            Pair(3, 3),
+            Pair(4, 0),
+            Pair(5, 0),
+        ];
+        exp.sort_by_key(|a| Reverse(a.1));
+        assert_eq!(incidents, exp);
     }
 
     #[test]
@@ -676,8 +609,17 @@
                 //   in only one direction).
                 let expected_count = k.pow(length as u32) * (length + 1);
 
-                let (count, _) = count_paths(&g, &mut HashSet::new(), length, 1);
-                assert_eq!(count[g.size() / 2], expected_count);
+                let p = GreedyParams {
+                    k: 1,
+                    length: length,
+                    ..GreedyParams::default()
+                };
+                let incidents = count_paths(&g, &mut HashSet::new(), &p);
+                assert_eq!(
+                    // find the value which corresponds to the middle node
+                    incidents.iter().find(|&p| p.0 == g.size() / 2).unwrap().1,
+                    expected_count
+                );
                 // FIXME: Extend the check for more nodes in the center of the graph.
             }
         }
