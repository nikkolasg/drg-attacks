--- conflicted
+++ resolved
@@ -97,12 +97,8 @@
     let mut s = HashSet::new();
     g.children_project();
     let mut inradius: HashSet<usize> = HashSet::new();
-<<<<<<< HEAD
-    while g.depth_exclude(&s) > target {
-=======
     while f(&s, g) {
         // TODO use p.length when more confidence in the trick
->>>>>>> 230593eb
         let incidents = count_paths(g, &s, &p);
         append_removal(g, &mut s, &mut inradius, &incidents, &p);
 
@@ -161,21 +157,12 @@
         set.insert(node.0);
         update_radius_set(g, node.0, inradius, radius);
         count += 1;
-<<<<<<< HEAD
-        /*println!(*/
-        //"\t-> iteration {} : node {} inserted -> inradius {:?}",
-        //count + excluded,
-        //node.0,
-        //inradius.len(),
-        /*);*/
-=======
         debug!(
             "\t-> iteration {} : node {} inserted -> inradius {:?}",
             count + excluded,
             node.0,
             inradius.len(),
         );
->>>>>>> 230593eb
     }
     // If we didn't find any good candidates, that means the inradius set
     // covers all the node already. In that case, we simply take the one
@@ -186,11 +173,7 @@
     // algorithm, we still add one ( so we can have a different inradius at the
     // next iteration).
     if count == 0 {
-<<<<<<< HEAD
-        //println!("\t-> added by default one node {}", incidents[0].0);
-=======
         debug!("\t-> added by default one node {}", incidents[0].0);
->>>>>>> 230593eb
         set.insert(incidents[0].0);
         update_radius_set(g, incidents[0].0, inradius, radius);
         count += 1;
