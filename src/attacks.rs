#![feature(test)]
use std::cmp::{Ordering, Reverse};
<<<<<<< HEAD
use std::collections::{HashMap, HashSet};
=======
>>>>>>> 85c8d466
use std::time::Instant;

use log::{debug, trace};
use rand::SeedableRng;
use rand_chacha::ChaCha20Rng;
use serde::{Deserialize, Serialize};

use crate::graph::{EdgeSet, ExclusionSet, Graph, GraphSpec, Node, NodeSet};
use crate::utils;
use rayon::prelude::*;

// FIXME: This name is no longer representative, we no longer attack using
//  depth as a target, we also have a size target now. This should be renamed
//  to something more generic like `AttackType`.
#[derive(Debug, Clone, Serialize, Deserialize)]
pub enum DepthReduceSet {
    /// depth of the resulting G-S graph desired
    ValiantDepth(usize),
    /// size of the resulting S desired
    ValiantSize(usize),
    /// AB16 Lemma 6.2 variant of the Valiant Lemma's based attack.
    /// Parameter  is size of the resulting G-S graph desired
    ValiantAB16(usize),
    /// depth of the resulting G-S graph and some specific parameters
    GreedyDepth(usize, GreedyParams),
    /// Variation of Greedy attack that has as `target` the resulting size of set S.
    GreedySize(usize, GreedyParams),
}

pub fn depth_reduce(g: &mut Graph, drs: DepthReduceSet) -> ExclusionSet {
    match drs {
        DepthReduceSet::ValiantDepth(_) => valiant_reduce(g, drs),
        DepthReduceSet::ValiantSize(_) => valiant_reduce(g, drs),
        DepthReduceSet::ValiantAB16(_) => valiant_reduce(g, drs),
        DepthReduceSet::GreedyDepth(_, _) => greedy_reduce(g, drs),
        DepthReduceSet::GreedySize(_, _) => greedy_reduce(g, drs),
    }
}

/// Target of an attack, either the depth should be smaller than `Depth` or
/// the exclusion set `S` should have a size bigger than `Size` (actually
/// we want to hit a target as close as possible as those thresholds). All
/// targets are specified in relation to the size of the graph `G` (not to
/// be confused with the target size of set `S`).
// FIXME: Overlapping with `DepthReduceSet` internal values, this should
//  replace that.
#[derive(Debug)]
pub enum AttackTarget {
    Depth(f64),
    Size(f64),
}

/// Range of targets to try (to find the optimum value) from `start`, increasing
/// by `interval` until `end` is reached or surpassed.
// FIXME: Using this instead of `std::ops::Range<f64>` because Rust correctly
//  doesn't allow iterating over floating point values but there is probably
//  an easier way than coding this from scratch.
// FIXME: Assert range validity in the struct itself instead of on the caller
//  (`attack`).
#[derive(Debug)]
pub struct TargetRange {
    pub start: f64,
    pub interval: f64,
    pub end: f64,
}

#[derive(Debug)]
pub struct AttackProfile {
    pub runs: usize,
    pub target: AttackTarget,
    pub range: TargetRange,
    pub attack: DepthReduceSet,
}

impl AttackProfile {
    /// Build a default profile from an attack type that has only one run
    /// in a range of a single value (to make it compatible with previous
    /// uses of `attack`).
    // FIXME: We shouldn't need the `graph_size` (or the graph for that
    // matter), but this is accommodating previous uses of `attack` (which
    // should be refactored entirely and this method removed or reworked).
    pub fn from_attack(attack: DepthReduceSet, graph_size: usize) -> Self {
        let graph_size = graph_size as f64;
        let target = match attack {
            DepthReduceSet::ValiantDepth(depth) => AttackTarget::Depth(depth as f64 / graph_size),
            DepthReduceSet::ValiantSize(size) => AttackTarget::Size(size as f64 / graph_size),
            DepthReduceSet::ValiantAB16(size) => AttackTarget::Size(size as f64 / graph_size),
            DepthReduceSet::GreedyDepth(depth, _) => AttackTarget::Depth(depth as f64 / graph_size),
            DepthReduceSet::GreedySize(size, _) => AttackTarget::Size(size as f64 / graph_size),
        };
        // FIXME: This code should absorb the `depth_reduce` and derived
        // functions logic. The target discrimination depth/size should
        // b independent of the attack type (valiant/greedy).

        let range = {
            let single_value = match target {
                AttackTarget::Depth(depth) => depth,
                AttackTarget::Size(size) => size,
            };
            // FIXME: Too verbose, there probably is a more concise way to do this.
            TargetRange {
                start: single_value,
                end: single_value,
                interval: 0.0,
            }
        };

        AttackProfile {
            runs: 1,
            target,
            range,
            attack,
        }
    }
}

/// Results of an attack expressed in relation to the graph size.
#[derive(Clone, Default, Debug, Serialize, Deserialize)]
pub struct SingleAttackResult {
    depth: f64,
    exclusion_size: f64,
    // graph_size: usize,
    // FIXME: Do we care to know the absolute number or just
    // relative to the graph size?
}

impl<'a> std::iter::Sum<&'a Self> for SingleAttackResult {
    fn sum<I>(iter: I) -> Self
    where
        I: Iterator<Item = &'a Self>,
    {
        iter.fold(SingleAttackResult::default(), |a, b| SingleAttackResult {
            depth: a.depth + b.depth,
            exclusion_size: a.exclusion_size + b.exclusion_size,
        })
    }
}

/// Average of many `SingleAttackResult`s.
// FIXME: Should be turn into a more generalized structure that also
//  has the variance along with the mean using a specialized crate.
#[derive(Clone, Default, Debug, Serialize, Deserialize)]
pub struct AveragedAttackResult {
    // for log/output purpose
    target: f64,
    mean_depth: f64,
    mean_size: f64,
}

impl AveragedAttackResult {
    pub fn from_results(target: f64, results: &[SingleAttackResult]) -> Self {
        let aggregated: SingleAttackResult = results.iter().sum();
        AveragedAttackResult {
            mean_depth: aggregated.depth / results.len() as f64,
            mean_size: aggregated.exclusion_size / results.len() as f64,
            target: target,
        }
    }
}

/// Struct containing all informations about the attack runs. It can be
/// serialized into JSON or other format with serde.
#[derive(Serialize, Deserialize)]
pub struct Results {
    attacks: Vec<AttackResults>,
}

#[derive(Serialize, Deserialize)]
pub struct AttackResults {
    spec: GraphSpec,
    // number of runs to average out the results
    runs: usize,
    attack: DepthReduceSet,
    results: Vec<AveragedAttackResult>,
}

impl std::fmt::Display for SingleAttackResult {
    fn fmt(&self, f: &mut std::fmt::Formatter) -> std::fmt::Result {
        write!(
            f,
            "\t-> |S| = {:.6}\n\t-> depth(G-S) = {:.6}",
            self.exclusion_size, self.depth,
        )
    }
}

pub fn attack(g: &mut Graph, attack: DepthReduceSet) -> SingleAttackResult {
    let start = Instant::now();
    let set = depth_reduce(g, attack);
    let duration = start.elapsed();
    let depth = g.depth_exclude(&set);
    let result = SingleAttackResult {
        depth: depth as f64 / g.size() as f64,
        exclusion_size: set.size() as f64 / g.size() as f64,
    };
    println!("{}", result);
    println!("\t-> time elapsed: {:?}", duration);
    result
}

// FIXME: Eventually this should replace the old `attack`.
pub fn attack_with_profile(spec: GraphSpec, profile: &AttackProfile) -> AttackResults {
    let mut targets: Vec<f64> = Vec::new();
    let mut target = profile.range.start;
    loop {
        targets.push(target);
        target += profile.range.interval;
        if target >= profile.range.end {
            break;
        }
    }
    // FIXME: Move this logic to `TargetRange`.

    let mut results: Vec<Vec<SingleAttackResult>> =
        vec![vec![SingleAttackResult::default(); profile.runs]; targets.len()];

    // Iterate over the graphs first (that means iterating over each run in
    // the outer `for`) to avoid memory bloat, we don't need to retain a
    // graph once we attacked it with all targets.
    let mut rng = ChaCha20Rng::from_seed(spec.seed);
    for run in 0..profile.runs {
        let mut g = Graph::new_from_rng(spec, &mut rng);

        for (t, target) in targets.iter().enumerate() {
            let absolute_target = (target * spec.size as f64) as usize;
            let attack_type = match profile.attack.clone() {
                DepthReduceSet::ValiantDepth(_) => DepthReduceSet::ValiantDepth(absolute_target),
                DepthReduceSet::ValiantSize(_) => DepthReduceSet::ValiantSize(absolute_target),
                DepthReduceSet::ValiantAB16(_) => DepthReduceSet::ValiantAB16(absolute_target),
                DepthReduceSet::GreedyDepth(_, p) => {
                    DepthReduceSet::GreedyDepth(absolute_target, p)
                }
                DepthReduceSet::GreedySize(_, p) => DepthReduceSet::GreedySize(absolute_target, p),
            };
            // FIXME: Same as before, the target should be decoupled from the type of attack.

            println!(
                "Attack (run {}) target ({:?} = {}), with {:?}",
                run, profile.target, target, attack_type
            );
            results[t][run] = attack(&mut g, attack_type.clone());
        }
    }

    AttackResults {
        spec: spec,
        runs: profile.runs,
        attack: profile.attack.clone(),
        results: targets
            .iter()
            .enumerate()
            .map(|(i, &target)| AveragedAttackResult::from_results(target, &results[i]))
            .collect(),
    }
}

// GreedyParams holds the different parameters to choose for the greedy algorithm
// such as the radius from which to delete nodes and the heuristic length.
#[derive(Debug, Clone, Default, Serialize, Deserialize)]
pub struct GreedyParams {
    // how many k nodes do we "remove" at each iteration in append_removal
    pub k: usize,
    // the radius for the heuristic to delete as well close nodes within a
    // radius of a selected node.
    pub radius: usize,
    // maximum lenth of the path - heuristic for the table produced by count_paths
    // see paragraph below equation 8.
    pub length: usize,
    // use parallelism for certain parts of the attacks
    pub parallel: bool,
    // test field to look at the impact of reseting the inradius set between
    // iterations or not.
    // FIXME: it can sometimes create an infinite loop
    // depending on the graph: if the inradius set contains the whole graph,
    // the greedy_reduce will loop infinitely
    pub reset: bool,
    // test field: when set, the topk nodes are selected one by one, updating the
    // radius set for each selected node.
    pub iter_topk: bool,
    // when set to true, greedy counts the degree of a node as
    // an indicator of its number of incident path
    pub use_degree: bool,
}

impl GreedyParams {
    pub fn k_ratio(size: usize) -> usize {
        assert!(size >= 20);
        (2 as usize).pow((size as u32 - 18) / 2) * 400
    }
}

// greedy_reduce implements the Algorithm 5 of https://eprint.iacr.org/2018/944.pdf
fn greedy_reduce(g: &mut Graph, d: DepthReduceSet) -> ExclusionSet {
    match d {
        DepthReduceSet::GreedyDepth(depth, p) => {
            greedy_reduce_main(g, p, &|set: &ExclusionSet, g: &mut Graph| {
                g.depth_exclude(set) > depth
            })
        }
        DepthReduceSet::GreedySize(size, p) => {
            // FIXME: To hit exactly the `target_size` we should consider the number of nodes
            //  removed in each iteration (`GreedyParams::k`), but since that number is small
            //  compared to normal target sizes it is an acceptable bias for now. We only
            //  correct `k` if it's bigger than 1/100th the target size.
            let mut p = p.clone();
            p.k = std::cmp::min(p.k, (size as f32 * 0.01).ceil() as usize);

            greedy_reduce_main(g, p, &|set: &ExclusionSet, _: &mut Graph| set.size() < size)
        }
        _ => panic!("invalid DepthReduceSet option"),
    }
}

fn greedy_reduce_main(
    g: &mut Graph,
    p: GreedyParams,
    f: &dyn Fn(&ExclusionSet, &mut Graph) -> bool,
) -> ExclusionSet {
    let mut s = ExclusionSet::new(g);
    g.children_project();
    let mut inradius: NodeSet = NodeSet::default();
    while f(&s, g) {
        // TODO use p.length when more confidence in the trick
        let incidents = count_paths(g, &s, &p);
        append_removal(g, &mut s, &mut inradius, &incidents, &p);

        // TODO
        // 1. Find what should be the normal behavior: clearing or continue
        // updating the inradius set
        // 2. In the latter case, optimization to not re-allocate each time
        // since could be quite big with large k and radius
        if p.reset {
            inradius.clear();
        }
    }
    s
}

// append_removal is an adaptation of "SelectRemovalNodes" function in Algorithm 6
// of https://eprint.iacr.org/2018/944.pdf. Instead of returning the set of nodes
// to remove, it simply adds them to the given set.
fn append_removal(
    g: &Graph,
    set: &mut ExclusionSet,
    inradius: &mut NodeSet,
    incidents: &Vec<Pair>,
    params: &GreedyParams,
) {
    let radius = params.radius;
    let k = params.k;
    let iter = params.iter_topk;
    if radius == 0 {
        // take the node with the highest number of incident path
        set.insert(incidents.iter().max_by_key(|pair| pair.1).unwrap().0);
        return;
    }

    let mut count = 0;
    let mut excluded = 0;
    for node in incidents.iter() {
        if iter {
            // optim to add as much as possible nodes: goal is to add
            // as much as possible k nodes to S in each iteration.
            if count == k {
                break;
            }
        } else if count + excluded == k {
            // original behavior of the pseudo code from paper
            // we stop when we looked at the first top k entries
            break;
        }

        if inradius.contains(&node.0) {
            // difference with previous insertion is that we only include
            // nodes NOT in the radius set
            excluded += 1;
            continue;
        }
        set.insert(node.0);
        update_radius_set(g, node.0, inradius, params);
        count += 1;
        debug!(
            "\t-> iteration {} : node {} inserted -> inradius {:?}",
            count + excluded,
            node.0,
            inradius.len(),
        );
    }
    // If we didn't find any good candidates, that means the inradius set
    // covers all the node already. In that case, we simply take the one
    // with the maximum incident paths.
    // We only take one node instead of k because this situation indicates
    // we covered a large portion of the graph, therefore, the nodes
    // added here don't add much value to S. For the sake of progressing in the
    // algorithm, we still add one ( so we can have a different inradius at the
    // next iteration).
    if count == 0 {
        debug!("\t-> added by default one node {}", incidents[0].0);
        set.insert(incidents[0].0);
        if !params.reset {
            update_radius_set(g, incidents[0].0, inradius, params);
        }
        count += 1;
    }

    let d = g.depth_exclude(&set);
    debug!(
        "\t-> added {}/{} nodes in |S| = {}, depth(G-S) = {} = {:.3}n",
        count,
        k,
        set.size(),
        d,
        (d as f32) / (g.cap() as f32),
    );
}

fn add_direct_nodes(g: &Graph, v: usize, rad: &NodeSet, mut f: impl FnMut(usize)) {
    // add all direct parent
    g.parents()[v]
        .iter()
        // no need to continue searching with that parent since it's
        // already in the radius, i.e. it already has been searched
        // FIXME see if it works and resolves any potential loops
        .filter(|&parent| !rad.contains(parent))
        .for_each(|&parent| {
            f(parent);
            //closests.insert(parent);
        });

    // add all direct children
    g.children()[v]
        .iter()
        // no need to continue searching with that parent since it's
        // already in the radius, i.e. it already has been searched
        .filter(|&child| !rad.contains(child))
        .for_each(|&child| {
            //closests.insert(child);
            f(child);
        });
    trace!(
        "\t add_direct node {}: at most {} parents and {} children",
        v,
        g.parents()[v].len(),
        g.children()[v].len()
    );
    //closests
}

// update_radius_set fills the given inradius set with nodes that inside a radius
// of the given node. Size of the radius is given radius. It corresponds to the
// under-specified function "UpdateNodesInRadius" in algo. 6 of
// https://eprint.iacr.org/2018/944.pdf
//// NOTE: The `radius` shouldn't change across calls for the same `inradius` set,
// that is, if we already have a node in `inradius` then we won't look for it
// again because we assume we already found all its closest nodes within a
// specified `radius` (if the `radius` increased across calls we would be missing
// nodes that were farther away in comparison to earlier calls).
fn update_radius_set(g: &Graph, node: usize, inradius: &mut NodeSet, p: &GreedyParams) {
    let radius = p.radius;
    let mut closests: Vec<Node> = Vec::with_capacity(radius * 10);
    // FIXME: We should be able to better estimate the size of this scratch
    //  vector based on the `radius` and the average degree of the nodes.
    let mut tosearch: Vec<Node> = Vec::with_capacity(closests.capacity());
    // insert first the given node and then add the close nodes
    inradius.insert(node);
    tosearch.push(node);
    // do it recursively "radius" times
    for i in 0..radius {
        // grab all direct nodes of those already in radius "i"
        closests = if p.parallel {
            tosearch
                .par_iter()
                .fold(
                    || Vec::new(),
                    |mut acc, idx| {
                        add_direct_nodes(g, *idx, inradius, |x| {acc.push(x);});
                        acc
                    },
                )
                .reduce(
                    || Vec::new(),
                    |mut acc, set| {
                        // would be nice to use following but rayon doesn't
                        // accept to use &mut set
                        //acc.append(&mut set);
                        acc.extend(set);
                        acc
                    },
                )
        } else {
            closests.clear();
            // grab all direct nodes of those already in radius "i"
            for &v in tosearch.iter() {
                add_direct_nodes(g, v, inradius, |x| { closests.push(x);});
            }
            closests
        };
        tosearch.clear();
        for &mut node in &mut closests {
            if inradius.insert(node) {
                tosearch.push(node);
            }
        }
        trace!(
            "update radius {}: {} new nodes, total {}",
            i,
            tosearch.len(),
            inradius.len()
        );
    }
}

#[derive(Clone, Debug, Eq)]
struct Pair(usize, usize);

impl Ord for Pair {
    fn cmp(&self, other: &Self) -> Ordering {
        self.1.cmp(&other.1)
    }
}

impl PartialOrd for Pair {
    fn partial_cmp(&self, other: &Self) -> Option<Ordering> {
        Some(self.cmp(other))
    }
}

impl PartialEq for Pair {
    fn eq(&self, other: &Self) -> bool {
        self.0 == other.0 && self.1 == other.1
    }
}
// count_paths implements the CountPaths method in Algo. 5 for the greedy algorithm
// It returns:
// 1. the number of incident paths of the given length for each node.
//      Index is the the index of the node, value is the paths count.
// 2. the top k nodes indexes that have the higest incident paths
//      The number of incident path is not given.
fn count_paths(g: &Graph, s: &ExclusionSet, p: &GreedyParams) -> Vec<Pair> {
    if p.use_degree {
        return count_paths_degree(g, s);
    }
    let length = p.length;
    // dimensions are [n][depth]
    let mut ending_paths = vec![vec![0 as u64; length + 1]; g.cap()];
    let mut starting_paths = vec![vec![0 as u64; length + 1]; g.cap()];
    // counting phase of all starting/ending paths of all length

    for node in 0..g.size() {
        if !s.contains(node) {
            // initializes the tables with 1 for nodes present in G - S
            ending_paths[node][0] = 1;
            starting_paths[node][0] = 1;
        }
    }

    for d in 1..=length {
        g.for_each_edge(|e| {
            // checking each parents (vs only checking direct + 1parent in C#)
            // no ending path for node i if the parent is contained in S
            // since G - S doesn't have this parent
            if !s.contains(e.parent) {
                ending_paths[e.child][d] += ending_paths[e.parent][d - 1];

                // difference vs the pseudo code: like in C#, increase parent count
                // instead of iterating over children of node i
                starting_paths[e.parent][d] += starting_paths[e.child][d - 1];
            }
        });
    }

    // counting the top k node wo have the greatest number of incident paths
    // NOTE: difference with the C# that recomputes that vector separately.
    // Since topk is directly correlated to incidents[], we can compute both
    // at the same time and remove one O(n) iteration.
    let incident_of = |node: usize| -> Pair {
        Pair(
            node,
            (0..=length)
                .map(|d| (starting_paths[node][d] * ending_paths[node][length - d]) as usize)
                .sum(),
        )
    };

    // FIXME: this specific part doesn't improve much
    let mut incidents = if p.parallel {
        (0..g.size())
            .into_par_iter()
            .filter(|&n| !s.contains(n))
            .fold(
                || Vec::new(),
                |mut acc, n| {
                    acc.push(incident_of(n));
                    acc
                },
            )
            .reduce(
                || Vec::with_capacity(g.size()),
                |mut acc, p| {
                    acc.extend(p);
                    acc
                },
            )
    } else {
        (0..g.size()).into_iter().filter(|&n| !s.contains(n)).fold(
            Vec::with_capacity(g.size()),
            |mut acc, n| {
                acc.push(incident_of(n));
                acc
            },
        )
    };

    if p.parallel {
        // parallel sorting improves time
        incidents.par_sort_by_key(|pair| Reverse(pair.1));
    } else {
        incidents.sort_by_key(|pair| Reverse(pair.1));
    }
    incidents
}

fn count_paths_degree(g: &Graph, s: &ExclusionSet) -> Vec<Pair> {
    let mut v = Vec::with_capacity(g.size() - s.size());
    g.for_each_node(|&node| {
        if s.contains(node) {
            return;
        }
        let nc = g.children()[node]
            .iter()
            .filter(|&p| !s.contains(*p))
            .count();
        let np = g.parents()[node]
            .iter()
            .filter(|&p| !s.contains(*p))
            .count();
        v.push(Pair(node, nc + np));
    });
    v.sort_by_key(|a| Reverse(a.1));
    return v;
}
/// Implements the algorithm described in the Lemma 6.2 of the [AB16
/// paper](https://eprint.iacr.org/2016/115.pdf).
/// For a graph G with m edges, 2^k vertices, and \delta in-ground degree,
/// it returns a set S such that depth(G-S) <= 2^k-t
/// It iterates over t until depth(G-S) <= depth.
fn valiant_ab16(g: &Graph, target: usize) -> ExclusionSet {
    let mut s = ExclusionSet::new(g);
    // FIXME can we avoid that useless first copy ?
    let mut curr = g.remove(&s);
    loop {
        let partitions = valiant_partitions(&curr);
        // mi = # of edges at iteration i
        let mi = curr.count_edges();
        let depth = curr.depth();
        // depth at iteration i
        let di = depth.next_power_of_two();
        // power of exp. such that di <= 2^ki
        let ki = (di as f32).log2().ceil() as usize;
        let max_size = mi / ki;
        // take the minimum partition which has a size <= mi/ki
        let chosen: &EdgeSet = partitions
            .iter()
            .filter(|&partition| partition.len() > 0)
            .filter(|&partition| partition.len() <= max_size)
            .min_by_key(|&partition| partition.len())
            .unwrap();
        // TODO should this be even a condition to search for the partition ?
        // Paper claims it's always the case by absurd
        let new_depth = curr.depth_exclude_edges(chosen);
        assert!(new_depth <= (di >> 1));
        // G_i+1 = G_i - S_i  where S_i is set of origin nodes in chosen partition
        let mut si = ExclusionSet::new(&g);
        chosen.iter().for_each(|edge| si.insert(edge.parent));
        trace!(
        "m/k = {}/{} = {}, chosen = {:?}, new_depth {}, curr.depth() {}, curr.dpeth_exclude {}, new edges {}, si {:?}",
        mi,
        ki,
        max_size,
        chosen,
        new_depth,
        curr.depth(),
        curr.depth_exclude(&si),
        curr.count_edges(),
        si,
        );
        curr = curr.remove(&si);
        s.extend(&si);

        if curr.depth() <= target {
            trace!("\t -> breaking out, depth(G-S) = {}", g.depth_exclude(&s));
            break;
        }
    }
    return s;
}

fn valiant_reduce(g: &Graph, d: DepthReduceSet) -> ExclusionSet {
    match d {
        // valiant_reduce returns a set S such that depth(G - S) < target.
        // It implements the algo 8 in the https://eprint.iacr.org/2018/944.pdf paper.
        DepthReduceSet::ValiantDepth(depth) => {
            valiant_reduce_main(g, &|set: &ExclusionSet| g.depth_exclude(set) > depth)
        }
        DepthReduceSet::ValiantSize(size) => {
            valiant_reduce_main(g, &|set: &ExclusionSet| set.size() < size)
        }
        DepthReduceSet::ValiantAB16(depth) => valiant_ab16(g, depth),
        _ => panic!("that should not happen"),
    }
}

fn valiant_reduce_main(g: &Graph, f: &dyn Fn(&ExclusionSet) -> bool) -> ExclusionSet {
    let partitions = valiant_partitions(g);
    // TODO replace by a simple bitset or boolean vec
    let mut chosen: Vec<usize> = Vec::new();
    let mut s = ExclusionSet::new(g);
    // returns the smallest next partition unchosen
    // mut is required because it changes chosen which is mut
    let mut find_next = || -> &EdgeSet {
        match partitions
            .iter()
            .enumerate()
            // only take partitions with edges in it
            .filter(|&(_, values)| values.len() > 0)
            // only take the ones we didn't choose before
            .filter(|&(i, _)| !chosen.contains(&i))
            // take the smallest one
            .min_by_key(|&(_, values)| values.len())
        {
            Some((i, val)) => {
                chosen.push(i);
                val
            }
            None => panic!("no more partitions to use"),
        }
    };
    while f(&s) {
        let partition = find_next();
        // add the origin node for each edges in the chosen partition
        partition.iter().for_each(|edge| s.insert(edge.parent));
    }

    return s;
}

// valiant_partitions returns the sets E_i and S_i from the given graph
// according to the definition algorithm 8 from
// https://eprint.iacr.org/2018/944.pdf .
fn valiant_partitions(g: &Graph) -> Vec<EdgeSet> {
    let bs = utils::node_bitsize();
    let mut eis = Vec::with_capacity(bs);
    for _ in 0..bs {
        eis.push(EdgeSet::default());
    }

    g.for_each_edge(|edge| {
        let bit = utils::msbd(edge);
        debug_assert!(bit < bs);
        // edge j -> i differs at the nth bit
        eis[bit].insert(edge.clone());
    });

    eis
}

#[cfg(test)]
mod test {
    use super::super::graph;
    use super::*;
    use crate::graph::{DRGAlgo, Edge};
    use rand::Rng;

    use std::collections::HashSet;
    use std::iter::FromIterator;

    static TEST_SIZE: usize = 20;
    static TEST_MAX_PATH_LENGTH: usize = TEST_SIZE / 5;

    // graph 0->1->2->3->4->5->6->7
    // + 0->2 , 2->4, 4->6

    lazy_static! {
        static ref TEST_PARENTS: Vec<Vec<usize>> = vec![
            vec![],
            vec![0],
            vec![1, 0],
            vec![2],
            vec![3, 2],
            vec![4],
            vec![5, 4],
            vec![6],
        ];
        static ref GREEDY_PARENTS: Vec<Vec<usize>> = vec![
            vec![],
            vec![0],
            vec![1, 0],
            vec![2, 1],
            vec![3, 2, 0],
            vec![4],
        ];
    }

    #[test]
    fn test_greedy() {
        let mut graph = graph::tests::graph_from(GREEDY_PARENTS.to_vec());
        graph.children_project();
        let params = GreedyParams {
            k: 1,
            radius: 0,
            length: 2,
            ..GreedyParams::default()
        };
        let s = greedy_reduce(&mut graph, DepthReduceSet::GreedyDepth(2, params));
        assert_eq!(s, ExclusionSet::from_nodes(&graph, vec![3, 4]));
        let params = GreedyParams {
            k: 1,
            radius: 1,
            length: 2,
            reset: true,
            ..GreedyParams::default()
        };
        let s = greedy_reduce(&mut graph, DepthReduceSet::GreedyDepth(2, params));
        // + incidents [Pair(2, 7), Pair(4, 7), Pair(3, 6), Pair(0, 5), Pair(1, 5), Pair(5, 3)]
        //         -> iteration 1 : node 2 inserted -> inradius {0, 3, 1, 2, 4}
        //         -> added 1/6 nodes in |S| = 1, depth(G-S) = 4 = 0.667n
        // + incidents [Pair(3, 3), Pair(4, 3), Pair(0, 2), Pair(1, 2), Pair(5, 2), Pair(2, 0)]
        //         -> iteration 1 : node 3 inserted -> inradius {3, 1, 2, 4}
        //         -> added 1/6 nodes in |S| = 2, depth(G-S) = 2 = 0.333n
        //
        assert_eq!(s, ExclusionSet::from_nodes(&graph, vec![2, 3]));
        println!("\n\n\n ------\n\n\n");
        let params = GreedyParams {
            k: 1,
            radius: 1,
            reset: false,
            length: 2,
            ..GreedyParams::default()
        };
        let s = greedy_reduce(&mut graph, DepthReduceSet::GreedyDepth(2, params));
        // iteration 1: incidents [Pair(2, 7), Pair(4, 7), Pair(3, 6), Pair(0, 5), Pair(1, 5), Pair(5, 3)]
        // -> iteration 1 : node 2 inserted -> inradius {0, 3, 1, 4, 2}
        // -> added 1/1 nodes in |S| = 1, depth(G-S) = 4 = 0.667n
        // Iteration 2: [Pair(3, 3), Pair(4, 3), Pair(0, 2), Pair(1, 2), Pair(5, 2), Pair(2, 0)]
        // -> added by default one node 3
        // -> added 1/1 nodes in |S| = 2, depth(G-S) = 2 = 0.333n
        //
        assert_eq!(s, ExclusionSet::from_nodes(&graph, vec![3, 2]));

        let random_bytes = rand::thread_rng().gen::<[u8; 32]>();
        let size = (2 as usize).pow(10);
        let depth = (0.25 * size as f32) as usize;
        let mut g3 = Graph::new(size, random_bytes, DRGAlgo::MetaBucket(3));
        let mut params = GreedyParams {
            k: 30,
            length: 8,
            radius: 2,
            iter_topk: true,
            reset: true,
            use_degree: false,
            parallel: false,
        };
        let set1 = greedy_reduce(&mut g3, DepthReduceSet::GreedyDepth(depth, params.clone()));

        assert!(g3.depth_exclude(&set1) < depth);
        params.use_degree = true;
        let set2 = greedy_reduce(&mut g3, DepthReduceSet::GreedyDepth(depth, params.clone()));
        assert!(g3.depth_exclude(&set2) < depth);
    }

    // FIXME: Update test description with new standardize order of `topk`
    // in `count_paths`.
    #[test]
    fn test_append_removal_node() {
        let mut graph = graph::tests::graph_from(GREEDY_PARENTS.to_vec());
        graph.children_project();
        let mut s = ExclusionSet::new(&graph);
        let mut params = GreedyParams {
            k: 3,
            length: 2,
            radius: 0,
            ..GreedyParams::default()
        };
        println!("graph: {:?}", graph);
        let incidents = count_paths(&graph, &s, &params);
        let mut inradius = NodeSet::default();
        append_removal(&graph, &mut s, &mut inradius, &incidents, &params);
        // incidents: [Pair(2, 7), Pair(4, 7), Pair(3, 6), Pair(0, 5), Pair(1, 5), Pair(5, 3)]
        //  only one value since radius == 0
        assert!(s.contains(4));

        params.radius = 1;
        let incidents = count_paths(&graph, &s, &params);
        println!("incidents: {:?}", incidents);
        append_removal(&graph, &mut s, &mut inradius, &incidents, &params);
        println!("s contains: {:?}", s);

        // [Pair(0, 3), Pair(1, 3), Pair(2, 3), Pair(3, 3), Pair(4, 0), Pair(5, 0)]
        // -> iteration 1 : node 0 inserted -> inradius {1, 2, 0, 4}
        //      - no other added since 0,1,2 makes k iteration
        //          "old behavior" only loops k times
        // NOTE:
        //  - 4 is already present thanks to last call
        assert_eq!(s, ExclusionSet::from_nodes(&graph, vec![4, 0]));
        // TODO probably more tests with larger graph
    }

    #[test]
    fn test_update_radius() {
        let mut graph = graph::tests::graph_from(GREEDY_PARENTS.to_vec());
        graph.children_project();
        let node = 2;
        let mut inradius = NodeSet::default();
        let mut p = GreedyParams {
            radius: 1,
            ..GreedyParams::default()
        };

        update_radius_set(&graph, node, &mut inradius, &p);
        assert_eq!(inradius, HashSet::from_iter(vec![0, 1, 2, 3, 4]));
        p.radius = 2;
        // Start another search with a bigger `radius`, clear previous
        // `inradius` to look for the nodes all over again.
        inradius.clear();
        update_radius_set(&graph, node, &mut inradius, &p);
        assert_eq!(inradius, HashSet::from_iter(vec![0, 1, 2, 3, 4, 5]));

        // start again with parallelism
        inradius.clear();
        p.parallel = true;
        p.radius = 1;
        update_radius_set(&graph, node, &mut inradius, &p);
        assert_eq!(inradius, HashSet::from_iter(vec![0, 1, 2, 3, 4]));
        inradius.clear();
        p.radius = 2;
        update_radius_set(&graph, node, &mut inradius, &p);
        assert_eq!(inradius, HashSet::from_iter(vec![0, 1, 2, 3, 4, 5]));
    }

    use ::test::Bencher;

    #[bench]
    fn bench_update_radius(b: &mut Bencher) {
        let size = 10000;
        let deg = 4;
        let radius = 6; // points covered ~= 3^4
        let mut graph = graph::Graph::new(size, graph::tests::TEST_SEED, DRGAlgo::MetaBucket(deg));
        graph.children_project();
        let node = size / 2;
        let mut inradius = NodeSet::default();
        let p = GreedyParams {
            radius: radius,
            parallel: false,
            ..GreedyParams::default()
        };
        b.iter(|| update_radius_set(&graph, node, &mut inradius, &p));
    }

    #[bench]
    fn bench_update_radius_parallel(b: &mut Bencher) {
        let size = (2 as u32).pow(16) as usize;
        let deg = 4;
        let radius = 6; // points covered ~= 3^4
        let mut graph = graph::Graph::new(size, graph::tests::TEST_SEED, DRGAlgo::MetaBucket(deg));
        graph.children_project();
        let node = size / 2;
        let mut inradius = NodeSet::default();
        let p = GreedyParams {
            radius: radius,
            parallel: true,
            ..GreedyParams::default()
        };
        b.iter(|| update_radius_set(&graph, node, &mut inradius, &p));
    }

    #[bench]
    fn bench_count_paths(b: &mut Bencher) {
        let size = (2 as u32).pow(16) as usize;
        let degree = 4;
        let graph = graph::Graph::new(
            size,
            graph::tests::TEST_SEED,
            graph::DRGAlgo::MetaBucket(degree),
        );
        let length = 10;
        let k = 400;
        let s = ExclusionSet::new(&graph);
        let p = GreedyParams {
            k: k,
            length: length,
            parallel: false,
            ..GreedyParams::default()
        };
        b.iter(|| count_paths(&graph, &s, &p));
    }
    #[bench]
    fn bench_count_paths_par(b: &mut Bencher) {
        let size = (2 as u32).pow(16) as usize;
        let degree = 4;
        let graph = graph::Graph::new(
            size,
            graph::tests::TEST_SEED,
            graph::DRGAlgo::MetaBucket(degree),
        );
        let length = 10;
        let k = 400;
        let s = ExclusionSet::new(&graph);
        let p = GreedyParams {
            k: k,
            length: length,
            parallel: true,
            ..GreedyParams::default()
        };
        b.iter(|| count_paths(&graph, &s, &p));
    }

    #[test]
    fn test_count_paths() {
        let graph = graph::tests::graph_from(GREEDY_PARENTS.to_vec());
        // test with empty set to remove
        let mut s = ExclusionSet::new(&graph);
        let p = GreedyParams {
            k: 3,
            length: 2,
            ..GreedyParams::default()
        };
        let incidents = count_paths(&graph, &s, &p);
        let mut exp = vec![
            Pair(0, 5),
            Pair(1, 5),
            Pair(2, 7),
            Pair(3, 6),
            Pair(4, 7),
            Pair(5, 3),
        ];
        exp.sort_by_key(|a| Reverse(a.1));

        assert_eq!(incidents, exp);
        s.insert(4);
        let incidents = count_paths(&graph, &s, &p);
        let mut exp = vec![Pair(0, 3), Pair(1, 3), Pair(2, 3), Pair(3, 3), Pair(5, 0)];
        exp.sort_by_key(|a| Reverse(a.1));
        assert_eq!(incidents, exp);
    }

    #[test]
    fn test_count_regular_connections() {
        let seed = [1; 32];
        // FIXME: Dummy seed, not used in `KConnector`, shouldn't be
        //  mandatory to provide it for graph construction (it should
        //  be part of the algorithm).

        for k in 1..TEST_SIZE {
            // When the `k` is to big stop. At least the center node
            // should see at both sides (`TEST_SIZE / 2`) paths of the
            // target length using any of the `k` connections, even
            // the longest one (of a distance of `k` nodes), so the
            // longest path overall should accommodate `k * length` nodes.
            if TEST_SIZE / 2 < k * TEST_MAX_PATH_LENGTH {
                break;
            }

            let g = Graph::new(TEST_SIZE, seed, DRGAlgo::KConnector(k));

            for length in 1..TEST_MAX_PATH_LENGTH {
                // The number of incident paths for the center node should be:
                // * Searching for a single length at one side of the node,
                //   `k^length`, since at any node that we arrive there be `k`
                //   new paths to discover.
                // * Splitting that length to both sides, we should still find
                //   that `k^partial_length` paths (which are joined multiplying
                //   them and reaching the `k^length` total), and we can divide
                //   the length in two in `length + 1` different ways (a length
                //   of zero on one side is valid, it means we look for the path
                //   in only one direction).
                let expected_count = k.pow(length as u32) * (length + 1);

                let p = GreedyParams {
                    k: 1,
                    length: length,
                    ..GreedyParams::default()
                };
                let incidents = count_paths(&g, &mut ExclusionSet::new(&g), &p);
                assert_eq!(
                    // find the value which corresponds to the middle node
                    incidents.iter().find(|&p| p.0 == g.size() / 2).unwrap().1,
                    expected_count
                );
                // FIXME: Extend the check for more nodes in the center of the graph.
            }
        }
    }

    #[test]
    fn test_valiant_reduce_depth() {
        let graph = graph::tests::graph_from(TEST_PARENTS.to_vec());
        let set = valiant_reduce(&graph, DepthReduceSet::ValiantDepth(2));
        assert_eq!(set, ExclusionSet::from_nodes(&graph, vec![0, 2, 3, 4, 6]));
    }

    #[test]
    fn test_valiant_reduce_size() {
        let graph = graph::tests::graph_from(TEST_PARENTS.to_vec());
        let set = valiant_reduce(&graph, DepthReduceSet::ValiantSize(3));
        assert_eq!(set, ExclusionSet::from_nodes(&graph, vec![0, 2, 3, 4, 6]));
    }

    #[test]
    fn test_valiant_ab16() {
        let parents = vec![
            vec![],
            vec![0],
            vec![1],
            vec![2],
            vec![3],
            vec![4],
            vec![5],
            vec![6],
        ];

        let g = graph::tests::graph_from(parents);
        let target = 4;
        let set = valiant_reduce(&g, DepthReduceSet::ValiantAB16(target));
        assert!(g.depth_exclude(&set) < target);
        // 3->4 differs at 3rd bit and they're the only one differing at that bit
        // so set s contains origin node 3
        assert_eq!(set, ExclusionSet::from_nodes(&g, vec![3]));

        let g = Graph::new(TEST_SIZE, graph::tests::TEST_SEED, DRGAlgo::MetaBucket(2));
        let target = TEST_SIZE / 4;
        let set = valiant_reduce(&g, DepthReduceSet::ValiantAB16(target));
        assert!(g.depth_exclude(&set) <= target);
    }

    #[test]
    fn test_valiant_partitions() {
        let graph = graph::tests::graph_from(TEST_PARENTS.to_vec());
        let edges = valiant_partitions(&graph);
        assert_eq!(edges.len(), utils::node_bitsize());
        edges
            .into_iter()
            .enumerate()
            .for_each(|(i, edges)| match i {
                0 => {
                    assert_eq!(
                        edges,
                        HashSet::from_iter(vec![
                            Edge::new(0, 1),
                            Edge::new(2, 3),
                            Edge::new(4, 5),
                            Edge::new(6, 7)
                        ])
                    );
                }
                1 => {
                    assert_eq!(
                        edges,
                        HashSet::from_iter(vec![
                            Edge::new(0, 2),
                            Edge::new(1, 2),
                            Edge::new(4, 6),
                            Edge::new(5, 6)
                        ])
                    );
                }
                2 => {
                    assert_eq!(
                        edges,
                        HashSet::from_iter(vec![Edge::new(2, 4), Edge::new(3, 4)])
                    );
                }
                _ => {}
            });
    }

    #[test]
    fn greedy_k_ratio() {
        let size = 20; // n = 2^20
        let k = GreedyParams::k_ratio(size as usize);
        assert_eq!(k, 800);
    }
}<|MERGE_RESOLUTION|>--- conflicted
+++ resolved
@@ -1,9 +1,4 @@
-#![feature(test)]
 use std::cmp::{Ordering, Reverse};
-<<<<<<< HEAD
-use std::collections::{HashMap, HashSet};
-=======
->>>>>>> 85c8d466
 use std::time::Instant;
 
 use log::{debug, trace};
@@ -517,7 +512,7 @@
 }
 
 #[derive(Clone, Debug, Eq)]
-struct Pair(usize, usize);
+pub struct Pair(usize, usize);
 
 impl Ord for Pair {
     fn cmp(&self, other: &Self) -> Ordering {
@@ -536,13 +531,13 @@
         self.0 == other.0 && self.1 == other.1
     }
 }
-// count_paths implements the CountPaths method in Algo. 5 for the greedy algorithm
-// It returns:
-// 1. the number of incident paths of the given length for each node.
-//      Index is the the index of the node, value is the paths count.
-// 2. the top k nodes indexes that have the higest incident paths
-//      The number of incident path is not given.
-fn count_paths(g: &Graph, s: &ExclusionSet, p: &GreedyParams) -> Vec<Pair> {
+/// count_paths implements the CountPaths method in Algo. 5 for the greedy algorithm
+/// It returns:
+/// 1. the number of incident paths of the given length for each node.
+///      Index is the the index of the node, value is the paths count.
+/// 2. the top k nodes indexes that have the higest incident paths
+///      The number of incident path is not given.
+pub fn count_paths(g: &Graph, s: &ExclusionSet, p: &GreedyParams) -> Vec<Pair> {
     if p.use_degree {
         return count_paths_degree(g, s);
     }
@@ -943,84 +938,7 @@
         assert_eq!(inradius, HashSet::from_iter(vec![0, 1, 2, 3, 4, 5]));
     }
 
-    use ::test::Bencher;
-
-    #[bench]
-    fn bench_update_radius(b: &mut Bencher) {
-        let size = 10000;
-        let deg = 4;
-        let radius = 6; // points covered ~= 3^4
-        let mut graph = graph::Graph::new(size, graph::tests::TEST_SEED, DRGAlgo::MetaBucket(deg));
-        graph.children_project();
-        let node = size / 2;
-        let mut inradius = NodeSet::default();
-        let p = GreedyParams {
-            radius: radius,
-            parallel: false,
-            ..GreedyParams::default()
-        };
-        b.iter(|| update_radius_set(&graph, node, &mut inradius, &p));
-    }
-
-    #[bench]
-    fn bench_update_radius_parallel(b: &mut Bencher) {
-        let size = (2 as u32).pow(16) as usize;
-        let deg = 4;
-        let radius = 6; // points covered ~= 3^4
-        let mut graph = graph::Graph::new(size, graph::tests::TEST_SEED, DRGAlgo::MetaBucket(deg));
-        graph.children_project();
-        let node = size / 2;
-        let mut inradius = NodeSet::default();
-        let p = GreedyParams {
-            radius: radius,
-            parallel: true,
-            ..GreedyParams::default()
-        };
-        b.iter(|| update_radius_set(&graph, node, &mut inradius, &p));
-    }
-
-    #[bench]
-    fn bench_count_paths(b: &mut Bencher) {
-        let size = (2 as u32).pow(16) as usize;
-        let degree = 4;
-        let graph = graph::Graph::new(
-            size,
-            graph::tests::TEST_SEED,
-            graph::DRGAlgo::MetaBucket(degree),
-        );
-        let length = 10;
-        let k = 400;
-        let s = ExclusionSet::new(&graph);
-        let p = GreedyParams {
-            k: k,
-            length: length,
-            parallel: false,
-            ..GreedyParams::default()
-        };
-        b.iter(|| count_paths(&graph, &s, &p));
-    }
-    #[bench]
-    fn bench_count_paths_par(b: &mut Bencher) {
-        let size = (2 as u32).pow(16) as usize;
-        let degree = 4;
-        let graph = graph::Graph::new(
-            size,
-            graph::tests::TEST_SEED,
-            graph::DRGAlgo::MetaBucket(degree),
-        );
-        let length = 10;
-        let k = 400;
-        let s = ExclusionSet::new(&graph);
-        let p = GreedyParams {
-            k: k,
-            length: length,
-            parallel: true,
-            ..GreedyParams::default()
-        };
-        b.iter(|| count_paths(&graph, &s, &p));
-    }
-
-    #[test]
+        #[test]
     fn test_count_paths() {
         let graph = graph::tests::graph_from(GREEDY_PARENTS.to_vec());
         // test with empty set to remove
