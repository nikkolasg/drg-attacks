#![feature(test)]
mod attacks;
pub mod graph;
mod utils;
use attacks::{attack, attack_with_profile, AttackProfile, DepthReduceSet, GreedyParams};
use graph::{DRGAlgo, Graph, GraphSpec};
use rand::Rng;
use serde_json::Result;
use std::env;
// used by test module...
#[macro_use]
extern crate lazy_static;
extern crate rayon;
extern crate test;

use clap::{value_t, App, Arg, SubCommand};
#[cfg(feature = "cpu-profile")]
use gperftools::profiler::PROFILER;

/// Start profile (currently use for the Greedy attack) and dump the file in
/// the current directory. It can later be analyzed with `pprof`, e.g.,
/// ```text
/// cargo run --release --features cpu-profile  -- -n 14 greedy
/// REV=$(git rev-parse --short HEAD)
/// pprof --lines --dot target/release/drg-attacks greedy.profile > profile-$REV.dot && xdot profile-$REV.dot &
/// ```
#[cfg(feature = "cpu-profile")]
#[inline(always)]
fn start_profile(stage: &str) {
    PROFILER
        .lock()
        .unwrap()
        .start(format!("./{}.profile", stage))
        .unwrap();
}
#[cfg(feature = "cpu-profile")]
#[inline(always)]
fn stop_profile() {
    PROFILER.lock().unwrap().stop().unwrap();
}
#[cfg(not(feature = "cpu-profile"))]
#[inline(always)]
fn start_profile(_stage: &str) {}
#[cfg(not(feature = "cpu-profile"))]
#[inline(always)]
fn stop_profile() {}

fn porep_comparison() {
    let random_bytes = rand::thread_rng().gen::<[u8; 32]>();
    let n = 20;
    let size = (2 as usize).pow(n);
    println!("Comparison with porep short paper with n = {}", size);
    let deg = 6;
    let fname = format!("porep_n{}_d{}.json", n, deg);

    let mut g1 = Graph::load_or_create(&fname, size, random_bytes, DRGAlgo::MetaBucket(deg));
    //let mut g1 = Graph::new(size, random_bytes, DRGAlgo::MetaBucket(deg));

    let depth = (0.25 * (size as f32)) as usize;
    println!("{}", g1.stats());
    println!("Trial #1 with target depth = 0.25n = {}", depth);
    //attack(&mut g1, DepthReduceSet::ValiantDepth(depth));

    //let set_size = (0.30 * (size as f32)) as usize;
    //println!(
    //"Trial #2 with target size set = 0.30n = {} (G-S = 0.7n)",
    //set_size
    //);
    //attack(&mut g1, DepthReduceSet::ValiantSize(set_size));

    //println!(
    //"Trial #3 with Valiant AB16, target depth = 0.25n = {}",
    //depth
    //);
    /*attack(&mut g1, DepthReduceSet::ValiantAB16(depth));*/

    println!("Trial #4 with Greedy DRS, target depth = 0.25n = {}", depth);
    attack(
        &mut g1,
        DepthReduceSet::GreedySize(
            depth,
            GreedyParams {
                k: GreedyParams::k_ratio(n as usize),
                radius: 5,
                length: 16,
                reset: true,
                iter_topk: true,
                ..GreedyParams::default()
            },
        ),
    );

    // Comparison with porep short paper with n = 1048576
    // graph stats: size=1048576, min parents=1, max children=26
    // Trial #1 with target depth = 0.25n = 262144
    // Attack with ValiantDepth(262144)
    //         -> size 344275 = 0.3283n
    //         -> depth(G-S) 234005 = 0.2232n
    //         -> time elapsed: 54.654373484s
    // Trial #2 with target size set = 0.30n = 314572 (G-S = 0.7n)
    // Attack with ValiantSize(314572)
    //         -> size 344275 = 0.3283n
    //         -> depth(G-S) 234005 = 0.2232n
    //         -> time elapsed: 36.29261127s
    // Trial #3 with Valiant AB16, target depth = 0.25n = 262144
    // Attack with ValiantAB16(262144)
    //         -> size 319204 = 0.3044n
    //         -> depth(G-S) 247292 = 0.2358n
    //         -> time elapsed: 97.742500864s

    // NOTE: AB16 seems slower and less performant than the ValiantDepth
}

fn greedy_attacks(n: usize) {
    println!("Greedy Attacks parameters");
    let random_bytes = rand::thread_rng().gen::<[u8; 32]>();
<<<<<<< HEAD
    let n = 8;
    let size = (2 as usize).pow(n);
=======
    let size = (2 as usize).pow(n as u32);
>>>>>>> 431557b4
    let deg = 6;
    let target_size = (0.30 * size as f64) as usize;
    let spec = GraphSpec {
        size,
        seed: random_bytes,
        algo: DRGAlgo::MetaBucket(deg),
    };
    let runs = 10;
    //attack(&mut g1, DepthReduceSet::ValiantDepth(depth));

    let mut greed_params = GreedyParams {
        k: 50,
        radius: 4,
        reset: true,
        // length influences the number of points taken from topk in one iteration
        // if it is too high, then too many nodes will be in the radius so we'll
        // only take the first entry in topk but not the rest (since they'll be in
        // the radius set)
        length: 8,
        iter_topk: true,
        use_degree: false,
        parallel: false,
    };

    let mut profile = AttackProfile::from_attack(
        DepthReduceSet::GreedySize(target_size, greed_params.clone()),
        size,
    );
    // FIXME: Build the profile in one statement instead of making it mutable.
    profile.runs = runs;
    profile.range.start = 0.2;
    profile.range.end = 0.5;
    profile.range.interval = 0.1;

    let res1 = attack_with_profile(spec, &profile);

    greed_params.length = 16;
    let mut profile = AttackProfile::from_attack(
        DepthReduceSet::GreedySize(target_size, greed_params.clone()),
        size,
    );
    profile.runs = runs;
    profile.range.start = 0.2;
    profile.range.end = 0.5;
    profile.range.interval = 0.1;

<<<<<<< HEAD
    let res2 = attack_with_profile(spec, &profile);
    println!("\n\n------------------");
    let json = serde_json::to_string_pretty(&vec![res1, res2]).expect("can't serialize to json");
=======
    start_profile("greedy");
    let res = attack_with_profile(spec, &profile);
    // FIXME: Turn this into a JSON output.
    println!("\n\n------------------");
    println!("Attack finished: {:?}", profile);
    stop_profile();
    let json = serde_json::to_string_pretty(&res).expect("can't serialize to json");
>>>>>>> 431557b4
    println!("{}", json);
}

fn baseline_valiant() {
    println!("Baseline VALIANT computation for target size [0.10,0.20,0.30]");
    let random_bytes = rand::thread_rng().gen::<[u8; 32]>();
    let n = 20;
    let size = (2 as usize).pow(n);
    let deg = 6;
    let target_size = (0.30 * size as f64) as usize;
    let spec = GraphSpec {
        size,
        seed: random_bytes,
        algo: DRGAlgo::MetaBucket(deg),
    };

    // target depth
    let mut profile = AttackProfile::from_attack(DepthReduceSet::ValiantDepth(target_size), size);
    profile.runs = 3;
    profile.range.start = 0.15;
    profile.range.end = 0.26;
    profile.range.interval = 0.05;

    let res1 = attack_with_profile(spec, &profile);
    // target size
    let mut profile = AttackProfile::from_attack(DepthReduceSet::ValiantSize(target_size), size);
    profile.runs = 3;
    profile.range.start = 0.15;
    profile.range.end = 0.31;
    profile.range.interval = 0.05;

    let res2 = attack_with_profile(spec, &profile);
    let json = serde_json::to_string_pretty(&vec![res1,res2]).expect("can't serialize to json");
    println!("{}", json);
}

fn theoretical_limit() {
    let ts = 0.0000115;
    let td = 0.03;
    println!("Comparing against theoretical limit:");
    let random_bytes = rand::thread_rng().gen::<[u8; 32]>();
    let n = 20;
    let size = (2 as usize).pow(n);
    let deg = 6;
    let spec = GraphSpec {
        size,
        seed: random_bytes,
        algo: DRGAlgo::MetaBucket(deg),
    };


    let mut greed_params = GreedyParams {
        k: GreedyParams::k_ratio(n as usize),
        radius: 4,
        reset: true,
        length: 10,
        iter_topk: true,
        use_degree: true,
        parallel: true,
    };
     
    let mut profile = AttackProfile::from_attack(
        DepthReduceSet::GreedySize((ts * size as f64) as usize, greed_params.clone()),
        size,
    );
    profile.runs = 3;
    profile.range.start = 0.0000115;
    profile.range.end = 0.0000116;
    profile.range.interval = 0.1;

    let res0 = attack_with_profile(spec, &profile);
    println!("json: {}",serde_json::to_string_pretty(&res0).expect("can't serialize to json"));

    let mut profile = AttackProfile::from_attack(
        DepthReduceSet::GreedyDepth((td * size as f64) as usize, greed_params.clone()),
        size,
    );
    profile.runs = 3;
    profile.range.start = 0.03;
    profile.range.end = 0.04;
    profile.range.interval = 0.01;

    let res1 = attack_with_profile( spec, &profile);
    println!("json: {}",serde_json::to_string_pretty(&vec![res0,res1]).expect("can't serialize to json"));



}

fn baseline_greedy() {
    println!("Baseline computation for target size [0.10,0.20,0.30]");
    let random_bytes = rand::thread_rng().gen::<[u8; 32]>();
    let n = 20;
    let size = (2 as usize).pow(n);
    let deg = 6;
    let target_depth = (0.001 * size as f64) as usize;
    let spec = GraphSpec {
        size,
        seed: random_bytes,
        algo: DRGAlgo::MetaBucket(deg),
    };

    let mut greed_params = GreedyParams {
        k: GreedyParams::k_ratio(n as usize),
        radius: 4,
        reset: true,
        length: 10,
        iter_topk: true,
        use_degree: true,
        parallel: true,
    };
     
    let mut profile = AttackProfile::from_attack(
        DepthReduceSet::GreedyDepth(target_depth, greed_params.clone()),
        size,
    );
    profile.runs = 3;
    profile.range.start = 0.15;
    profile.range.end = 0.26;
    profile.range.interval = 0.05;


    let res1 = attack_with_profile(spec, &profile);

    let mut profile = AttackProfile::from_attack(
        DepthReduceSet::GreedySize(target_depth, greed_params.clone()),
        size,
    );
    profile.runs = 3;
    profile.range.start = 0.15;
    profile.range.end = 0.31;
    profile.range.interval = 0.05;
    let res2 = attack_with_profile(spec, &profile);

    let json = serde_json::to_string_pretty(&vec![res1,res2]).expect("can't serialize to json");
    println!("{}", json);
}

fn main() {
    pretty_env_logger::init_timed();
<<<<<<< HEAD
    let args: Vec<String> = env::args().collect();
    if args.len() > 1 {
        match args[1].to_lowercase().trim() {
            "greedy" => greedy_attacks(),
            "porep" => porep_comparison(),
            "baseline_greedy" => baseline_greedy(),
            "baseline_valiant" => baseline_valiant(),
            "theoretical" => theoretical_limit(),
            _ => panic!("command not understood: choose greedy or porep"),
        }
=======

    let matches = App::new("DRG Attacks")
        .version("1.0")
        .arg(
            Arg::with_name("size")
                .short("n")
                .long("size-n")
                .help("Size of graph expressed as a power of 2")
                .default_value("10")
                .takes_value(true),
        )
        .subcommand(SubCommand::with_name("greedy").about("Greedy attack"))
        .subcommand(SubCommand::with_name("porep"))
        .subcommand(SubCommand::with_name("baseline"))
        .get_matches();

    let n = value_t!(matches, "size", usize).unwrap();
    assert!(n < 50, "graph size is too big (2^{})", n);
    // FIXME: Use this argument for all attacks, not just Greedy (different
    // attacks may use different default values).

    if let Some(_) = matches.subcommand_matches("greedy") {
        greedy_attacks(n);
    } else if let Some(_) = matches.subcommand_matches("porep") {
        porep_comparison();
    } else if let Some(_) = matches.subcommand_matches("baseline") {
        porep_comparison();
>>>>>>> 431557b4
    } else {
        eprintln!("No subcommand entered, running `porep_comparison`");
        porep_comparison();
    }
    // FIXME: Can this be structured with a `match`?
}<|MERGE_RESOLUTION|>--- conflicted
+++ resolved
@@ -114,12 +114,8 @@
 fn greedy_attacks(n: usize) {
     println!("Greedy Attacks parameters");
     let random_bytes = rand::thread_rng().gen::<[u8; 32]>();
-<<<<<<< HEAD
     let n = 8;
     let size = (2 as usize).pow(n);
-=======
-    let size = (2 as usize).pow(n as u32);
->>>>>>> 431557b4
     let deg = 6;
     let target_size = (0.30 * size as f64) as usize;
     let spec = GraphSpec {
@@ -166,11 +162,6 @@
     profile.range.end = 0.5;
     profile.range.interval = 0.1;
 
-<<<<<<< HEAD
-    let res2 = attack_with_profile(spec, &profile);
-    println!("\n\n------------------");
-    let json = serde_json::to_string_pretty(&vec![res1, res2]).expect("can't serialize to json");
-=======
     start_profile("greedy");
     let res = attack_with_profile(spec, &profile);
     // FIXME: Turn this into a JSON output.
@@ -178,7 +169,6 @@
     println!("Attack finished: {:?}", profile);
     stop_profile();
     let json = serde_json::to_string_pretty(&res).expect("can't serialize to json");
->>>>>>> 431557b4
     println!("{}", json);
 }
 
@@ -319,19 +309,6 @@
 
 fn main() {
     pretty_env_logger::init_timed();
-<<<<<<< HEAD
-    let args: Vec<String> = env::args().collect();
-    if args.len() > 1 {
-        match args[1].to_lowercase().trim() {
-            "greedy" => greedy_attacks(),
-            "porep" => porep_comparison(),
-            "baseline_greedy" => baseline_greedy(),
-            "baseline_valiant" => baseline_valiant(),
-            "theoretical" => theoretical_limit(),
-            _ => panic!("command not understood: choose greedy or porep"),
-        }
-=======
-
     let matches = App::new("DRG Attacks")
         .version("1.0")
         .arg(
@@ -358,7 +335,6 @@
         porep_comparison();
     } else if let Some(_) = matches.subcommand_matches("baseline") {
         porep_comparison();
->>>>>>> 431557b4
     } else {
         eprintln!("No subcommand entered, running `porep_comparison`");
         porep_comparison();
