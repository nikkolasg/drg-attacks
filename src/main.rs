mod attacks;
pub mod graph;
mod utils;
use attacks::{attack, attack_with_profile, AttackProfile, DepthReduceSet, GreedyParams};
use graph::{DRGAlgo, Graph, GraphSpec};
use rand::Rng;
<<<<<<< HEAD
=======
use std::env;
use std::time::Instant;
>>>>>>> e0f33a07

// used by test module...
#[macro_use]
extern crate lazy_static;

fn porep_comparison() {
    let random_bytes = rand::thread_rng().gen::<[u8; 32]>();
    let n = 20;
    let size = (2 as usize).pow(n);
    println!("Comparison with porep short paper with n = {}", size);
    let deg = 6;
    let fname = format!("porep_n{}_d{}.json", n, deg);

    let mut g1 = Graph::load_or_create(&fname, size, random_bytes, DRGAlgo::MetaBucket(deg));
    //let mut g1 = Graph::new(size, random_bytes, DRGAlgo::MetaBucket(deg));

    let depth = (0.25 * (size as f32)) as usize;
    println!("{}", g1.stats());
    println!("Trial #1 with target depth = 0.25n = {}", depth);
    //attack(&mut g1, DepthReduceSet::ValiantDepth(depth));

    //let set_size = (0.30 * (size as f32)) as usize;
    //println!(
    //"Trial #2 with target size set = 0.30n = {} (G-S = 0.7n)",
    //set_size
    //);
    //attack(&mut g1, DepthReduceSet::ValiantSize(set_size));

    //println!(
    //"Trial #3 with Valiant AB16, target depth = 0.25n = {}",
    //depth
    //);
    /*attack(&mut g1, DepthReduceSet::ValiantAB16(depth));*/

    println!("Trial #4 with Greedy DRS, target depth = 0.25n = {}", depth);
    attack(
        &mut g1,
        DepthReduceSet::GreedySize(
            depth,
            GreedyParams {
                k: GreedyParams::k_ratio(n as usize),
                radius: 5,
                length: 16,
                reset: true,
                iter_topk: true,
                ..GreedyParams::default()
            },
        ),
    );

    // Comparison with porep short paper with n = 1048576
    // graph stats: size=1048576, min parents=1, max children=26
    // Trial #1 with target depth = 0.25n = 262144
    // Attack with ValiantDepth(262144)
    //         -> size 344275 = 0.3283n
    //         -> depth(G-S) 234005 = 0.2232n
    //         -> time elapsed: 54.654373484s
    // Trial #2 with target size set = 0.30n = 314572 (G-S = 0.7n)
    // Attack with ValiantSize(314572)
    //         -> size 344275 = 0.3283n
    //         -> depth(G-S) 234005 = 0.2232n
    //         -> time elapsed: 36.29261127s
    // Trial #3 with Valiant AB16, target depth = 0.25n = 262144
    // Attack with ValiantAB16(262144)
    //         -> size 319204 = 0.3044n
    //         -> depth(G-S) 247292 = 0.2358n
    //         -> time elapsed: 97.742500864s

    // NOTE: AB16 seems slower and less performant than the ValiantDepth
}

fn greedy_attacks() {
    println!("Greedy Attacks parameters");
    println!("DRG graph generation");
    let random_bytes = rand::thread_rng().gen::<[u8; 32]>();
<<<<<<< HEAD
    let size = (2 as usize).pow(6);
    let deg = 6;
    let target_size = (0.30 * size as f64) as usize;
    // let mut g1 = Graph::load_or_create(fname, size, random_bytes, DRGAlgo::MetaBucket(deg));
    // let mut g2 = Graph::load_or_create(fname, size, random_bytes, DRGAlgo::BucketSample);
    let spec = GraphSpec {
        size,
        seed: random_bytes,
        algo: DRGAlgo::MetaBucket(deg),
    };
=======
    let n = 20;
    let size = (2 as usize).pow(n);
    let deg = 6;
    let depth = (0.25 * size as f64) as usize;
    let fname = format!("greedy_n{}_deg{}.json", n, deg);
    let mut g1 = Graph::load_or_create(&fname, size, random_bytes, DRGAlgo::MetaBucket(deg));
    let target_size = (0.30 * size as f64) as usize;
    let mut g1 = Graph::load_or_create(&fname, size, random_bytes, DRGAlgo::MetaBucket(deg));
    println!(
        "Greedy attacks tests with size = {}, target set S size <= {}",
        size, target_size
    );
>>>>>>> e0f33a07

    //attack(&mut g1, DepthReduceSet::ValiantDepth(depth));

    let mut greed_params = GreedyParams {
        k: GreedyParams::k_ratio(n as usize),
        radius: 4,
        reset: true,
        // length influences the number of points taken from topk in one iteration
        // if it is too high, then too many nodes will be in the radius so we'll
        // only take the first entry in topk but not the rest (since they'll be in
        // the radius set)
        length: 8,
        iter_topk: true,
        use_degree: false,
    };

<<<<<<< HEAD
    let mut profile = AttackProfile::from_attack(
        DepthReduceSet::GreedySize(target_size, greed_params.clone()),
        size,
    );
    // FIXME: Build the profile in one statement instead of making it mutable.
    profile.runs = 3;
    profile.range.start = 0.2;
    profile.range.end = 0.5;
    profile.range.interval = 0.1;

    attack_with_profile(spec, profile);

    // FIXME: Figure out what to do with all these variations, the current
    //  `AttackProfile` doesn't contemplate them, we always run the *same*
    //   attack (we change the targets only).
    //
    // greed_params.iter_topk = false;
    // attack(
    //     &mut g2,
    //     DepthReduceSet::GreedySize(target_size, greed_params.clone()),
    // );
    // attack(
    //     &mut g1,
    //     DepthReduceSet::GreedySize(target_size, greed_params.clone()),
    // );
    // // k_ratio seems to give XXX
    // greed_params.k = 300; // normally 2^(n-18)/2 * 400 -> take the minimum and reduce
    // attack(
    //     &mut g1,
    //     DepthReduceSet::GreedySize(target_size, greed_params.clone()),
    // );
    // // reset seems to give a slightly worse result
    // greed_params.reset = false;
    // attack(
    //     &mut g1,
    //     DepthReduceSet::GreedySize(target_size, greed_params.clone()),
    // );
    // // higher radius seems to give XXX
    // greed_params.radius = 8;
    // attack(
    //     &mut g1,
    //     DepthReduceSet::GreedySize(target_size, greed_params.clone()),
    // );
    // // higher length seems to give XXX
    // greed_params.length = 32;
    // attack(
    //     &mut g1,
    //     DepthReduceSet::GreedySize(target_size, greed_params.clone()),
    // );
}

fn small_graph() {
    println!("Large graph scenario");
    println!("DRG graph generation");
    let random_bytes = rand::thread_rng().gen::<[u8; 32]>();
    let size = 100;
    let deg = 4;
    let depth = 25;
    let mut g1 = Graph::new(size, random_bytes, DRGAlgo::MetaBucket(deg));
    attack(&mut g1, DepthReduceSet::ValiantDepth(depth));

    attack(
        &mut g1,
        DepthReduceSet::GreedySize(
            depth,
            GreedyParams {
                k: 1,
                radius: 0,
                reset: false,
                length: 16,
                iter_topk: false,
            },
        ),
=======
    attack(
        &mut g1,
        DepthReduceSet::GreedySize(target_size, greed_params.clone()),
    );
    attack(
        &mut g1,
        DepthReduceSet::GreedyDepth(depth, greed_params.clone()),
    );
    greed_params.use_degree = true;
    attack(
        &mut g1,
        DepthReduceSet::GreedyDepth(depth, greed_params.clone()),
    );

    greed_params.iter_topk = false;
    attack(
        &mut g1,
        DepthReduceSet::GreedyDepth(depth, greed_params.clone()),
    );
    greed_params.iter_topk = false;
    attack(
        &mut g1,
        DepthReduceSet::GreedySize(target_size, greed_params.clone()),
    );
    // k_ratio seems to give XXX
    greed_params.k = 300; // normally 2^(n-18)/2 * 400 -> take the minimum and reduce
    attack(
        &mut g1,
        DepthReduceSet::GreedySize(target_size, greed_params.clone()),
    );
    // reset seems to give a slightly worse result
    greed_params.reset = false;
    attack(
        &mut g1,
        DepthReduceSet::GreedySize(target_size, greed_params.clone()),
    );
    // higher radius seems to give XXX
    greed_params.radius = 8;
    attack(
        &mut g1,
        DepthReduceSet::GreedySize(target_size, greed_params.clone()),
    );
    // higher length seems to give XXX
    greed_params.length = 32;
    attack(
        &mut g1,
        DepthReduceSet::GreedySize(target_size, greed_params.clone()),
>>>>>>> e0f33a07
    );
}

fn main() {
    pretty_env_logger::init_timed();
<<<<<<< HEAD

    //small_graph();
    greedy_attacks();
    // porep_comparison();
=======
    let args: Vec<String> = env::args().collect();
    if args.len() > 1 {
        match args[1].to_lowercase().trim() {
            "greedy" => greedy_attacks(),
            "porep" => porep_comparison(),
            _ => panic!("command not understood: choose greedy or porep"),
        }
    } else {
        porep_comparison();
    }

    //small_graph();
    greedy_attacks();
    //porep_comparison();
>>>>>>> e0f33a07
}<|MERGE_RESOLUTION|>--- conflicted
+++ resolved
@@ -4,12 +4,7 @@
 use attacks::{attack, attack_with_profile, AttackProfile, DepthReduceSet, GreedyParams};
 use graph::{DRGAlgo, Graph, GraphSpec};
 use rand::Rng;
-<<<<<<< HEAD
-=======
 use std::env;
-use std::time::Instant;
->>>>>>> e0f33a07
-
 // used by test module...
 #[macro_use]
 extern crate lazy_static;
@@ -82,38 +77,20 @@
 
 fn greedy_attacks() {
     println!("Greedy Attacks parameters");
-    println!("DRG graph generation");
     let random_bytes = rand::thread_rng().gen::<[u8; 32]>();
-<<<<<<< HEAD
-    let size = (2 as usize).pow(6);
+    let n = 10;
+    let size = (2 as usize).pow(n);
     let deg = 6;
     let target_size = (0.30 * size as f64) as usize;
-    // let mut g1 = Graph::load_or_create(fname, size, random_bytes, DRGAlgo::MetaBucket(deg));
-    // let mut g2 = Graph::load_or_create(fname, size, random_bytes, DRGAlgo::BucketSample);
     let spec = GraphSpec {
         size,
         seed: random_bytes,
         algo: DRGAlgo::MetaBucket(deg),
     };
-=======
-    let n = 20;
-    let size = (2 as usize).pow(n);
-    let deg = 6;
-    let depth = (0.25 * size as f64) as usize;
-    let fname = format!("greedy_n{}_deg{}.json", n, deg);
-    let mut g1 = Graph::load_or_create(&fname, size, random_bytes, DRGAlgo::MetaBucket(deg));
-    let target_size = (0.30 * size as f64) as usize;
-    let mut g1 = Graph::load_or_create(&fname, size, random_bytes, DRGAlgo::MetaBucket(deg));
-    println!(
-        "Greedy attacks tests with size = {}, target set S size <= {}",
-        size, target_size
-    );
->>>>>>> e0f33a07
-
     //attack(&mut g1, DepthReduceSet::ValiantDepth(depth));
 
     let mut greed_params = GreedyParams {
-        k: GreedyParams::k_ratio(n as usize),
+        k: 50,
         radius: 4,
         reset: true,
         // length influences the number of points taken from topk in one iteration
@@ -125,7 +102,6 @@
         use_degree: false,
     };
 
-<<<<<<< HEAD
     let mut profile = AttackProfile::from_attack(
         DepthReduceSet::GreedySize(target_size, greed_params.clone()),
         size,
@@ -137,128 +113,10 @@
     profile.range.interval = 0.1;
 
     attack_with_profile(spec, profile);
-
-    // FIXME: Figure out what to do with all these variations, the current
-    //  `AttackProfile` doesn't contemplate them, we always run the *same*
-    //   attack (we change the targets only).
-    //
-    // greed_params.iter_topk = false;
-    // attack(
-    //     &mut g2,
-    //     DepthReduceSet::GreedySize(target_size, greed_params.clone()),
-    // );
-    // attack(
-    //     &mut g1,
-    //     DepthReduceSet::GreedySize(target_size, greed_params.clone()),
-    // );
-    // // k_ratio seems to give XXX
-    // greed_params.k = 300; // normally 2^(n-18)/2 * 400 -> take the minimum and reduce
-    // attack(
-    //     &mut g1,
-    //     DepthReduceSet::GreedySize(target_size, greed_params.clone()),
-    // );
-    // // reset seems to give a slightly worse result
-    // greed_params.reset = false;
-    // attack(
-    //     &mut g1,
-    //     DepthReduceSet::GreedySize(target_size, greed_params.clone()),
-    // );
-    // // higher radius seems to give XXX
-    // greed_params.radius = 8;
-    // attack(
-    //     &mut g1,
-    //     DepthReduceSet::GreedySize(target_size, greed_params.clone()),
-    // );
-    // // higher length seems to give XXX
-    // greed_params.length = 32;
-    // attack(
-    //     &mut g1,
-    //     DepthReduceSet::GreedySize(target_size, greed_params.clone()),
-    // );
-}
-
-fn small_graph() {
-    println!("Large graph scenario");
-    println!("DRG graph generation");
-    let random_bytes = rand::thread_rng().gen::<[u8; 32]>();
-    let size = 100;
-    let deg = 4;
-    let depth = 25;
-    let mut g1 = Graph::new(size, random_bytes, DRGAlgo::MetaBucket(deg));
-    attack(&mut g1, DepthReduceSet::ValiantDepth(depth));
-
-    attack(
-        &mut g1,
-        DepthReduceSet::GreedySize(
-            depth,
-            GreedyParams {
-                k: 1,
-                radius: 0,
-                reset: false,
-                length: 16,
-                iter_topk: false,
-            },
-        ),
-=======
-    attack(
-        &mut g1,
-        DepthReduceSet::GreedySize(target_size, greed_params.clone()),
-    );
-    attack(
-        &mut g1,
-        DepthReduceSet::GreedyDepth(depth, greed_params.clone()),
-    );
-    greed_params.use_degree = true;
-    attack(
-        &mut g1,
-        DepthReduceSet::GreedyDepth(depth, greed_params.clone()),
-    );
-
-    greed_params.iter_topk = false;
-    attack(
-        &mut g1,
-        DepthReduceSet::GreedyDepth(depth, greed_params.clone()),
-    );
-    greed_params.iter_topk = false;
-    attack(
-        &mut g1,
-        DepthReduceSet::GreedySize(target_size, greed_params.clone()),
-    );
-    // k_ratio seems to give XXX
-    greed_params.k = 300; // normally 2^(n-18)/2 * 400 -> take the minimum and reduce
-    attack(
-        &mut g1,
-        DepthReduceSet::GreedySize(target_size, greed_params.clone()),
-    );
-    // reset seems to give a slightly worse result
-    greed_params.reset = false;
-    attack(
-        &mut g1,
-        DepthReduceSet::GreedySize(target_size, greed_params.clone()),
-    );
-    // higher radius seems to give XXX
-    greed_params.radius = 8;
-    attack(
-        &mut g1,
-        DepthReduceSet::GreedySize(target_size, greed_params.clone()),
-    );
-    // higher length seems to give XXX
-    greed_params.length = 32;
-    attack(
-        &mut g1,
-        DepthReduceSet::GreedySize(target_size, greed_params.clone()),
->>>>>>> e0f33a07
-    );
 }
 
 fn main() {
     pretty_env_logger::init_timed();
-<<<<<<< HEAD
-
-    //small_graph();
-    greedy_attacks();
-    // porep_comparison();
-=======
     let args: Vec<String> = env::args().collect();
     if args.len() > 1 {
         match args[1].to_lowercase().trim() {
@@ -269,9 +127,4 @@
     } else {
         porep_comparison();
     }
-
-    //small_graph();
-    greedy_attacks();
-    //porep_comparison();
->>>>>>> e0f33a07
 }