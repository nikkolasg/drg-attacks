mod attacks;
pub mod graph;
mod utils;
use attacks::{depth_reduce, DepthReduceSet, GreedyParams};
use graph::{DRGAlgo, Graph};
use rand::Rng;
use std::env;
use std::time::Instant;

// used by test module...
#[macro_use]
extern crate lazy_static;

fn attack(g: &mut Graph, r: DepthReduceSet) {
    println!("Attack with {:?}", r);
    let start = Instant::now();
    let set = depth_reduce(g, r);
    let duration = start.elapsed();
    let depth = g.depth_exclude(&set);
    println!(
        "\t-> |S| = {} = {:.4}n",
        set.len(),
        (set.len() as f32) / (g.cap() as f32)
    );
    println!(
        "\t-> depth(G-S) = {} = {:.4}n",
        depth,
        (depth as f32) / (g.cap() as f32)
    );
    println!("\t-> time elapsed: {:?}", duration);
}

fn porep_comparison() {
    let random_bytes = rand::thread_rng().gen::<[u8; 32]>();
    let n = 20;
    let size = (2 as usize).pow(n);
    println!("Comparison with porep short paper with n = {}", size);
    let deg = 6;
    let fname = format!("porep_n{}_d{}.json", n, deg);

    let mut g1 = Graph::load_or_create(&fname, size, random_bytes, DRGAlgo::MetaBucket(deg));
    //let mut g1 = Graph::new(size, random_bytes, DRGAlgo::MetaBucket(deg));

    let depth = (0.25 * (size as f32)) as usize;
    println!("{}", g1.stats());
    println!("Trial #1 with target depth = 0.25n = {}", depth);
    //attack(&mut g1, DepthReduceSet::ValiantDepth(depth));

    //let set_size = (0.30 * (size as f32)) as usize;
    //println!(
    //"Trial #2 with target size set = 0.30n = {} (G-S = 0.7n)",
    //set_size
    //);
    //attack(&mut g1, DepthReduceSet::ValiantSize(set_size));

    //println!(
    //"Trial #3 with Valiant AB16, target depth = 0.25n = {}",
    //depth
    //);
    /*attack(&mut g1, DepthReduceSet::ValiantAB16(depth));*/

    println!("Trial #4 with Greedy DRS, target depth = 0.25n = {}", depth);
    attack(
        &mut g1,
        DepthReduceSet::GreedySize(
            depth,
            GreedyParams {
                k: GreedyParams::k_ratio(n as usize),
                radius: 5,
                length: 16,
                reset: true,
                iter_topk: true,
                ..GreedyParams::default()
            },
        ),
    );

    // Comparison with porep short paper with n = 1048576
    // graph stats: size=1048576, min parents=1, max children=26
    // Trial #1 with target depth = 0.25n = 262144
    // Attack with ValiantDepth(262144)
    //         -> size 344275 = 0.3283n
    //         -> depth(G-S) 234005 = 0.2232n
    //         -> time elapsed: 54.654373484s
    // Trial #2 with target size set = 0.30n = 314572 (G-S = 0.7n)
    // Attack with ValiantSize(314572)
    //         -> size 344275 = 0.3283n
    //         -> depth(G-S) 234005 = 0.2232n
    //         -> time elapsed: 36.29261127s
    // Trial #3 with Valiant AB16, target depth = 0.25n = 262144
    // Attack with ValiantAB16(262144)
    //         -> size 319204 = 0.3044n
    //         -> depth(G-S) 247292 = 0.2358n
    //         -> time elapsed: 97.742500864s

    // NOTE: AB16 seems slower and less performant than the ValiantDepth
}

fn greedy_attacks() {
    println!("Greedy Attacks parameters");
    println!("DRG graph generation");
    let random_bytes = rand::thread_rng().gen::<[u8; 32]>();
    let n = 20;
    let size = (2 as usize).pow(n);
    let deg = 6;
<<<<<<< HEAD
    let depth = (0.25 * size as f64) as usize;
    let fname = format!("greedy_n{}_deg{}.json", n, deg);
    let mut g1 = Graph::load_or_create(&fname, size, random_bytes, DRGAlgo::MetaBucket(deg));
=======
    let target_size = (0.30 * size as f64) as usize;
    let mut g1 = Graph::load_or_create(fname, size, random_bytes, DRGAlgo::MetaBucket(deg));
    let mut g2 = Graph::load_or_create(fname, size, random_bytes, DRGAlgo::BucketSample);
>>>>>>> 230593eb
    println!(
        "Greedy attacks tests with size = {}, target set S size <= {}",
        size, target_size
    );

    //attack(&mut g1, DepthReduceSet::ValiantDepth(depth));

    let mut greed_params = GreedyParams {
        k: GreedyParams::k_ratio(n as usize),
        radius: 4,
        reset: true,
        // length influences the number of points taken from topk in one iteration
        // if it is too high, then too many nodes will be in the radius so we'll
        // only take the first entry in topk but not the rest (since they'll be in
        // the radius set)
        length: 8,
        iter_topk: true,
        use_degree: false,
    };

<<<<<<< HEAD
    attack(&mut g1, DepthReduceSet::Greedy(depth, greed_params.clone()));
<<<<<<< HEAD
    greed_params.use_degree = true;
    attack(&mut g1, DepthReduceSet::Greedy(depth, greed_params.clone()));

    greed_params.iter_topk = false;
    attack(&mut g1, DepthReduceSet::Greedy(depth, greed_params.clone()));
=======
=======
    attack(&mut g2, DepthReduceSet::GreedySize(target_size, greed_params.clone()));
>>>>>>> 15176489f0dc4a508a1bd4fd496171032de9f02a
    greed_params.iter_topk = false;
    attack(&mut g2, DepthReduceSet::GreedySize(target_size, greed_params.clone()));
    attack(&mut g1, DepthReduceSet::GreedySize(target_size, greed_params.clone()));
>>>>>>> 230593eb
    // k_ratio seems to give XXX
    greed_params.k = 300; // normally 2^(n-18)/2 * 400 -> take the minimum and reduce
    attack(&mut g1, DepthReduceSet::GreedySize(target_size, greed_params.clone()));
    // reset seems to give a slightly worse result
    greed_params.reset = false;
    attack(&mut g1, DepthReduceSet::GreedySize(target_size, greed_params.clone()));
    // higher radius seems to give XXX
    greed_params.radius = 8;
    attack(&mut g1, DepthReduceSet::GreedySize(target_size, greed_params.clone()));
    // higher length seems to give XXX
    greed_params.length = 32;
    attack(&mut g1, DepthReduceSet::GreedySize(target_size, greed_params.clone()));
}

<<<<<<< HEAD
fn main() {
    let args: Vec<String> = env::args().collect();
    if args.len() > 1 {
        match args[1].to_lowercase().trim() {
            "greedy" => greedy_attacks(),
            "porep" => porep_comparison(),
            _ => panic!("command not understood: choose greedy or porep"),
        }
    } else {
        porep_comparison();
    }
=======
fn small_graph() {
    println!("Large graph scenario");
    println!("DRG graph generation");
    let random_bytes = rand::thread_rng().gen::<[u8; 32]>();
    let size = 100;
    let deg = 4;
    let depth = 25;
    let mut g1 = Graph::new(size, random_bytes, DRGAlgo::MetaBucket(deg));
    attack(&mut g1, DepthReduceSet::ValiantDepth(depth));

    attack(
        &mut g1,
        DepthReduceSet::GreedySize(
            depth,
            GreedyParams {
                k: 1,
                radius: 0,
                reset: false,
                length: 16,
                iter_topk: false,
            },
        ),
    );
}

fn main() {
    pretty_env_logger::init_timed();

    //small_graph();
    greedy_attacks();
    //porep_comparison();
>>>>>>> 230593eb
}<|MERGE_RESOLUTION|>--- conflicted
+++ resolved
@@ -103,15 +103,11 @@
     let n = 20;
     let size = (2 as usize).pow(n);
     let deg = 6;
-<<<<<<< HEAD
     let depth = (0.25 * size as f64) as usize;
     let fname = format!("greedy_n{}_deg{}.json", n, deg);
     let mut g1 = Graph::load_or_create(&fname, size, random_bytes, DRGAlgo::MetaBucket(deg));
-=======
     let target_size = (0.30 * size as f64) as usize;
-    let mut g1 = Graph::load_or_create(fname, size, random_bytes, DRGAlgo::MetaBucket(deg));
-    let mut g2 = Graph::load_or_create(fname, size, random_bytes, DRGAlgo::BucketSample);
->>>>>>> 230593eb
+    let mut g1 = Graph::load_or_create(&fname, size, random_bytes, DRGAlgo::MetaBucket(deg));
     println!(
         "Greedy attacks tests with size = {}, target set S size <= {}",
         size, target_size
@@ -132,38 +128,58 @@
         use_degree: false,
     };
 
-<<<<<<< HEAD
-    attack(&mut g1, DepthReduceSet::Greedy(depth, greed_params.clone()));
-<<<<<<< HEAD
+    attack(
+        &mut g1,
+        DepthReduceSet::GreedySize(target_size, greed_params.clone()),
+    );
+    attack(
+        &mut g1,
+        DepthReduceSet::GreedyDepth(depth, greed_params.clone()),
+    );
     greed_params.use_degree = true;
-    attack(&mut g1, DepthReduceSet::Greedy(depth, greed_params.clone()));
+    attack(
+        &mut g1,
+        DepthReduceSet::GreedyDepth(depth, greed_params.clone()),
+    );
 
     greed_params.iter_topk = false;
-    attack(&mut g1, DepthReduceSet::Greedy(depth, greed_params.clone()));
-=======
-=======
-    attack(&mut g2, DepthReduceSet::GreedySize(target_size, greed_params.clone()));
->>>>>>> 15176489f0dc4a508a1bd4fd496171032de9f02a
+    attack(
+        &mut g1,
+        DepthReduceSet::GreedyDepth(depth, greed_params.clone()),
+    );
     greed_params.iter_topk = false;
-    attack(&mut g2, DepthReduceSet::GreedySize(target_size, greed_params.clone()));
-    attack(&mut g1, DepthReduceSet::GreedySize(target_size, greed_params.clone()));
->>>>>>> 230593eb
+    attack(
+        &mut g1,
+        DepthReduceSet::GreedySize(target_size, greed_params.clone()),
+    );
     // k_ratio seems to give XXX
     greed_params.k = 300; // normally 2^(n-18)/2 * 400 -> take the minimum and reduce
-    attack(&mut g1, DepthReduceSet::GreedySize(target_size, greed_params.clone()));
+    attack(
+        &mut g1,
+        DepthReduceSet::GreedySize(target_size, greed_params.clone()),
+    );
     // reset seems to give a slightly worse result
     greed_params.reset = false;
-    attack(&mut g1, DepthReduceSet::GreedySize(target_size, greed_params.clone()));
+    attack(
+        &mut g1,
+        DepthReduceSet::GreedySize(target_size, greed_params.clone()),
+    );
     // higher radius seems to give XXX
     greed_params.radius = 8;
-    attack(&mut g1, DepthReduceSet::GreedySize(target_size, greed_params.clone()));
+    attack(
+        &mut g1,
+        DepthReduceSet::GreedySize(target_size, greed_params.clone()),
+    );
     // higher length seems to give XXX
     greed_params.length = 32;
-    attack(&mut g1, DepthReduceSet::GreedySize(target_size, greed_params.clone()));
+    attack(
+        &mut g1,
+        DepthReduceSet::GreedySize(target_size, greed_params.clone()),
+    );
 }
 
-<<<<<<< HEAD
 fn main() {
+    pretty_env_logger::init_timed();
     let args: Vec<String> = env::args().collect();
     if args.len() > 1 {
         match args[1].to_lowercase().trim() {
@@ -174,37 +190,8 @@
     } else {
         porep_comparison();
     }
-=======
-fn small_graph() {
-    println!("Large graph scenario");
-    println!("DRG graph generation");
-    let random_bytes = rand::thread_rng().gen::<[u8; 32]>();
-    let size = 100;
-    let deg = 4;
-    let depth = 25;
-    let mut g1 = Graph::new(size, random_bytes, DRGAlgo::MetaBucket(deg));
-    attack(&mut g1, DepthReduceSet::ValiantDepth(depth));
-
-    attack(
-        &mut g1,
-        DepthReduceSet::GreedySize(
-            depth,
-            GreedyParams {
-                k: 1,
-                radius: 0,
-                reset: false,
-                length: 16,
-                iter_topk: false,
-            },
-        ),
-    );
-}
-
-fn main() {
-    pretty_env_logger::init_timed();
 
     //small_graph();
     greedy_attacks();
     //porep_comparison();
->>>>>>> 230593eb
 }