<<<<<<< HEAD
#![feature(test)]
=======
#![deny(warnings)]
>>>>>>> 85c8d466
mod attacks;
pub mod graph;
mod utils;
use attacks::{attack, attack_with_profile, AttackProfile, DepthReduceSet, GreedyParams};
use graph::{DRGAlgo, Graph, GraphSpec};
use rand::Rng;

#[macro_use]
#[cfg(test)]
extern crate lazy_static;
extern crate rayon;
extern crate test;

use clap::{value_t, App, Arg, SubCommand};
#[cfg(feature = "cpu-profile")]
use gperftools::profiler::PROFILER;

/// Start profile (currently use for the Greedy attack) and dump the file in
/// the current directory. It can later be analyzed with `pprof`, e.g.,
/// ```text
/// cargo run --release --features cpu-profile  -- -n 14 greedy
/// REV=$(git rev-parse --short HEAD)
/// pprof --lines --dot target/release/drg-attacks greedy.profile > profile-$REV.dot && xdot profile-$REV.dot &
/// ```
#[cfg(feature = "cpu-profile")]
#[inline(always)]
fn start_profile(stage: &str) {
    PROFILER
        .lock()
        .unwrap()
        .start(format!("./{}.profile", stage))
        .unwrap();
}
#[cfg(feature = "cpu-profile")]
#[inline(always)]
fn stop_profile() {
    PROFILER.lock().unwrap().stop().unwrap();
}
#[cfg(not(feature = "cpu-profile"))]
#[inline(always)]
fn start_profile(_stage: &str) {}
#[cfg(not(feature = "cpu-profile"))]
#[inline(always)]
fn stop_profile() {}

fn porep_comparison() {
    let random_bytes = rand::thread_rng().gen::<[u8; 32]>();
    let n = 20;
    let size = (2 as usize).pow(n);
    println!("Comparison with porep short paper with n = {}", size);
    let deg = 6;
    let fname = format!("porep_n{}_d{}.json", n, deg);

    let mut g1 = Graph::load_or_create(&fname, size, random_bytes, DRGAlgo::MetaBucket(deg));
    //let mut g1 = Graph::new(size, random_bytes, DRGAlgo::MetaBucket(deg));

    let depth = (0.25 * (size as f32)) as usize;
    println!("{}", g1.stats());
    println!("Trial #1 with target depth = 0.25n = {}", depth);
    //attack(&mut g1, DepthReduceSet::ValiantDepth(depth));

    //let set_size = (0.30 * (size as f32)) as usize;
    //println!(
    //"Trial #2 with target size set = 0.30n = {} (G-S = 0.7n)",
    //set_size
    //);
    //attack(&mut g1, DepthReduceSet::ValiantSize(set_size));

    //println!(
    //"Trial #3 with Valiant AB16, target depth = 0.25n = {}",
    //depth
    //);
    /*attack(&mut g1, DepthReduceSet::ValiantAB16(depth));*/

    println!("Trial #4 with Greedy DRS, target depth = 0.25n = {}", depth);
    attack(
        &mut g1,
        DepthReduceSet::GreedySize(
            depth,
            GreedyParams {
                k: GreedyParams::k_ratio(n as usize),
                radius: 5,
                length: 16,
                reset: true,
                iter_topk: true,
                ..GreedyParams::default()
            },
        ),
    );

    // Comparison with porep short paper with n = 1048576
    // graph stats: size=1048576, min parents=1, max children=26
    // Trial #1 with target depth = 0.25n = 262144
    // Attack with ValiantDepth(262144)
    //         -> size 344275 = 0.3283n
    //         -> depth(G-S) 234005 = 0.2232n
    //         -> time elapsed: 54.654373484s
    // Trial #2 with target size set = 0.30n = 314572 (G-S = 0.7n)
    // Attack with ValiantSize(314572)
    //         -> size 344275 = 0.3283n
    //         -> depth(G-S) 234005 = 0.2232n
    //         -> time elapsed: 36.29261127s
    // Trial #3 with Valiant AB16, target depth = 0.25n = 262144
    // Attack with ValiantAB16(262144)
    //         -> size 319204 = 0.3044n
    //         -> depth(G-S) 247292 = 0.2358n
    //         -> time elapsed: 97.742500864s

    // NOTE: AB16 seems slower and less performant than the ValiantDepth
}

fn greedy_attacks(n: usize) {
    println!("Greedy Attacks parameters");
    let random_bytes = rand::thread_rng().gen::<[u8; 32]>();
    let n = 8;
    let size = (2 as usize).pow(n);
    let deg = 6;
    let target_size = (0.30 * size as f64) as usize;
    let spec = GraphSpec {
        size,
        seed: random_bytes,
        algo: DRGAlgo::MetaBucket(deg),
    };
    let runs = 10;
    //attack(&mut g1, DepthReduceSet::ValiantDepth(depth));

    let greed_params = GreedyParams {
        k: 50,
        radius: 4,
        reset: true,
        // length influences the number of points taken from topk in one iteration
        // if it is too high, then too many nodes will be in the radius so we'll
        // only take the first entry in topk but not the rest (since they'll be in
        // the radius set)
        length: 8,
        iter_topk: true,
        use_degree: false,
        parallel: false,
    };

    let mut profile = AttackProfile::from_attack(
        DepthReduceSet::GreedySize(target_size, greed_params.clone()),
        size,
    );
    // FIXME: Build the profile in one statement instead of making it mutable.
    profile.runs = runs;
    profile.range.start = 0.2;
    profile.range.end = 0.5;
    profile.range.interval = 0.1;

    let res1 = attack_with_profile(spec, &profile);

    greed_params.length = 16;
    let mut profile = AttackProfile::from_attack(
        DepthReduceSet::GreedySize(target_size, greed_params.clone()),
        size,
    );
    profile.runs = runs;
    profile.range.start = 0.2;
    profile.range.end = 0.5;
    profile.range.interval = 0.1;

    start_profile("greedy");
    let res = attack_with_profile(spec, &profile);
    // FIXME: Turn this into a JSON output.
    println!("\n\n------------------");
    println!("Attack finished: {:?}", profile);
    stop_profile();
    let json = serde_json::to_string_pretty(&res).expect("can't serialize to json");
    println!("{}", json);
}

fn baseline_valiant() {
    println!("Baseline VALIANT computation for target size [0.10,0.20,0.30]");
    let random_bytes = rand::thread_rng().gen::<[u8; 32]>();
    let n = 20;
    let size = (2 as usize).pow(n);
    let deg = 6;
    let target_size = (0.30 * size as f64) as usize;
    let spec = GraphSpec {
        size,
        seed: random_bytes,
        algo: DRGAlgo::MetaBucket(deg),
    };

<<<<<<< HEAD
    // target depth
    let mut profile = AttackProfile::from_attack(DepthReduceSet::ValiantDepth(target_size), size);
    profile.runs = 3;
    profile.range.start = 0.15;
    profile.range.end = 0.26;
    profile.range.interval = 0.05;

    let res1 = attack_with_profile(spec, &profile);
    // target size
    let mut profile = AttackProfile::from_attack(DepthReduceSet::ValiantSize(target_size), size);
    profile.runs = 3;
    profile.range.start = 0.15;
    profile.range.end = 0.31;
    profile.range.interval = 0.05;

    let res2 = attack_with_profile(spec, &profile);
    let json = serde_json::to_string_pretty(&vec![res1,res2]).expect("can't serialize to json");
    println!("{}", json);
}

fn theoretical_limit() {
    let ts = 0.0000115;
    let td = 0.03;
    println!("Comparing against theoretical limit:");
    let random_bytes = rand::thread_rng().gen::<[u8; 32]>();
    let n = 20;
    let size = (2 as usize).pow(n);
    let deg = 6;
    let spec = GraphSpec {
        size,
        seed: random_bytes,
        algo: DRGAlgo::MetaBucket(deg),
    };


    let mut greed_params = GreedyParams {
=======
    let greed_params = GreedyParams {
>>>>>>> 85c8d466
        k: GreedyParams::k_ratio(n as usize),
        radius: 4,
        reset: true,
        length: 10,
        iter_topk: true,
        use_degree: true,
        parallel: true,
    };
     
    let mut profile = AttackProfile::from_attack(
        DepthReduceSet::GreedySize((ts * size as f64) as usize, greed_params.clone()),
        size,
    );
    profile.runs = 3;
    profile.range.start = 0.0000115;
    profile.range.end = 0.0000116;
    profile.range.interval = 0.1;

    let res0 = attack_with_profile(spec, &profile);
    println!("json: {}",serde_json::to_string_pretty(&res0).expect("can't serialize to json"));

    let mut profile = AttackProfile::from_attack(
        DepthReduceSet::GreedyDepth((td * size as f64) as usize, greed_params.clone()),
        size,
    );
    profile.runs = 3;
    profile.range.start = 0.03;
    profile.range.end = 0.04;
    profile.range.interval = 0.01;

    let res1 = attack_with_profile( spec, &profile);
    println!("json: {}",serde_json::to_string_pretty(&vec![res0,res1]).expect("can't serialize to json"));



}

fn baseline_greedy() {
    println!("Baseline computation for target size [0.10,0.20,0.30]");
    let random_bytes = rand::thread_rng().gen::<[u8; 32]>();
    let n = 20;
    let size = (2 as usize).pow(n);
    let deg = 6;
    let target_depth = (0.001 * size as f64) as usize;
    let spec = GraphSpec {
        size,
        seed: random_bytes,
        algo: DRGAlgo::MetaBucket(deg),
    };

    let mut greed_params = GreedyParams {
        k: GreedyParams::k_ratio(n as usize),
        radius: 4,
        reset: true,
        length: 10,
        iter_topk: true,
        use_degree: true,
        parallel: true,
    };
     
    let mut profile = AttackProfile::from_attack(
        DepthReduceSet::GreedyDepth(target_depth, greed_params.clone()),
        size,
    );
    profile.runs = 3;
    profile.range.start = 0.15;
    profile.range.end = 0.26;
    profile.range.interval = 0.05;


    let res1 = attack_with_profile(spec, &profile);

    let mut profile = AttackProfile::from_attack(
        DepthReduceSet::GreedySize(target_depth, greed_params.clone()),
        size,
    );
    profile.runs = 3;
    profile.range.start = 0.15;
    profile.range.end = 0.31;
    profile.range.interval = 0.05;
    let res2 = attack_with_profile(spec, &profile);

    let json = serde_json::to_string_pretty(&vec![res1,res2]).expect("can't serialize to json");
    println!("{}", json);
}

fn main() {
    pretty_env_logger::init_timed();
    let matches = App::new("DRG Attacks")
        .version("1.0")
        .arg(
            Arg::with_name("size")
                .short("n")
                .long("size-n")
                .help("Size of graph expressed as a power of 2")
                .default_value("10")
                .takes_value(true),
        )
        .subcommand(SubCommand::with_name("greedy").about("Greedy attack"))
        .subcommand(SubCommand::with_name("porep"))
        .subcommand(SubCommand::with_name("baseline"))
        .get_matches();

    let n = value_t!(matches, "size", usize).unwrap();
    assert!(n < 50, "graph size is too big (2^{})", n);
    // FIXME: Use this argument for all attacks, not just Greedy (different
    // attacks may use different default values).

    if let Some(_) = matches.subcommand_matches("greedy") {
        greedy_attacks(n);
    } else if let Some(_) = matches.subcommand_matches("porep") {
        porep_comparison();
    } else if let Some(_) = matches.subcommand_matches("baseline") {
        baseline();
    } else {
        eprintln!("No subcommand entered, running `porep_comparison`");
        porep_comparison();
    }
    // FIXME: Can this be structured with a `match`?
}<|MERGE_RESOLUTION|>--- conflicted
+++ resolved
@@ -1,8 +1,4 @@
-<<<<<<< HEAD
-#![feature(test)]
-=======
 #![deny(warnings)]
->>>>>>> 85c8d466
 mod attacks;
 pub mod graph;
 mod utils;
@@ -14,7 +10,6 @@
 #[cfg(test)]
 extern crate lazy_static;
 extern crate rayon;
-extern crate test;
 
 use clap::{value_t, App, Arg, SubCommand};
 #[cfg(feature = "cpu-profile")]
@@ -117,8 +112,7 @@
 fn greedy_attacks(n: usize) {
     println!("Greedy Attacks parameters");
     let random_bytes = rand::thread_rng().gen::<[u8; 32]>();
-    let n = 8;
-    let size = (2 as usize).pow(n);
+    let size = (2 as usize).pow(n as u32);
     let deg = 6;
     let target_size = (0.30 * size as f64) as usize;
     let spec = GraphSpec {
@@ -147,19 +141,6 @@
         DepthReduceSet::GreedySize(target_size, greed_params.clone()),
         size,
     );
-    // FIXME: Build the profile in one statement instead of making it mutable.
-    profile.runs = runs;
-    profile.range.start = 0.2;
-    profile.range.end = 0.5;
-    profile.range.interval = 0.1;
-
-    let res1 = attack_with_profile(spec, &profile);
-
-    greed_params.length = 16;
-    let mut profile = AttackProfile::from_attack(
-        DepthReduceSet::GreedySize(target_size, greed_params.clone()),
-        size,
-    );
     profile.runs = runs;
     profile.range.start = 0.2;
     profile.range.end = 0.5;
@@ -188,7 +169,6 @@
         algo: DRGAlgo::MetaBucket(deg),
     };
 
-<<<<<<< HEAD
     // target depth
     let mut profile = AttackProfile::from_attack(DepthReduceSet::ValiantDepth(target_size), size);
     profile.runs = 3;
@@ -224,10 +204,7 @@
     };
 
 
-    let mut greed_params = GreedyParams {
-=======
     let greed_params = GreedyParams {
->>>>>>> 85c8d466
         k: GreedyParams::k_ratio(n as usize),
         radius: 4,
         reset: true,
@@ -278,7 +255,7 @@
         algo: DRGAlgo::MetaBucket(deg),
     };
 
-    let mut greed_params = GreedyParams {
+    let greed_params = GreedyParams {
         k: GreedyParams::k_ratio(n as usize),
         radius: 4,
         reset: true,
@@ -328,7 +305,9 @@
         )
         .subcommand(SubCommand::with_name("greedy").about("Greedy attack"))
         .subcommand(SubCommand::with_name("porep"))
-        .subcommand(SubCommand::with_name("baseline"))
+        .subcommand(SubCommand::with_name("baseline_greedy"))
+        .subcommand(SubCommand::with_name("baseline_valiant"))
+        .subcommand(SubCommand::with_name("theory"))
         .get_matches();
 
     let n = value_t!(matches, "size", usize).unwrap();
@@ -340,8 +319,12 @@
         greedy_attacks(n);
     } else if let Some(_) = matches.subcommand_matches("porep") {
         porep_comparison();
-    } else if let Some(_) = matches.subcommand_matches("baseline") {
-        baseline();
+    } else if let Some(_) = matches.subcommand_matches("theory") {
+        theoretical_limit();
+    } else if let Some(_) = matches.subcommand_matches("baseline_greedy") {
+        baseline_greedy();
+    } else if let Some(_) = matches.subcommand_matches("baseline_valiant") {
+        baseline_valiant();
     } else {
         eprintln!("No subcommand entered, running `porep_comparison`");
         porep_comparison();
